--- conflicted
+++ resolved
@@ -556,30 +556,19 @@
 @item -aframes @var{number}
 Set the number of audio frames to record.
 @item -ar @var{freq}
-<<<<<<< HEAD
-Set the audio sampling frequency. there is no default for input streams,
-for output streams it is set by default to the frequency of the input stream.
-=======
 Set the audio sampling frequency. For output streams it is set by
 default to the frequency of the corresponding input stream. For input
 streams this option only makes sense for audio grabbing devices and raw
 demuxers and is mapped to the corresponding demuxer options.
->>>>>>> bda168d2
 @item -ab @var{bitrate}
 Set the audio bitrate in bit/s (default = 64k).
 @item -aq @var{q}
 Set the audio quality (codec-specific, VBR).
 @item -ac @var{channels}
-<<<<<<< HEAD
-Set the number of audio channels. For input streams it is set by
-default to 1, for output streams it is set by default to the same
-number of audio channels in input.
-=======
 Set the number of audio channels. For output streams it is set by
 default to the number of input audio channels. For input streams
 this option only makes sense for audio grabbing devices and raw demuxers
 and is mapped to the corresponding demuxer options.
->>>>>>> bda168d2
 @item -an
 Disable audio recording.
 @item -acodec @var{codec}
