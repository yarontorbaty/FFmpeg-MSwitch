/*
 * Copyright (C) 2007 Michael Niedermayer <michaelni@gmx.at>
 * Copyright (C) 2009 Konstantin Shishkov
 * based on public domain SHA-1 code by Steve Reid <steve@edmweb.com>
 * and on BSD-licensed SHA-2 code by Aaron D. Gifford
 *
 * This file is part of FFmpeg.
 *
 * FFmpeg is free software; you can redistribute it and/or
 * modify it under the terms of the GNU Lesser General Public
 * License as published by the Free Software Foundation; either
 * version 2.1 of the License, or (at your option) any later version.
 *
 * FFmpeg is distributed in the hope that it will be useful,
 * but WITHOUT ANY WARRANTY; without even the implied warranty of
 * MERCHANTABILITY or FITNESS FOR A PARTICULAR PURPOSE.  See the GNU
 * Lesser General Public License for more details.
 *
 * You should have received a copy of the GNU Lesser General Public
 * License along with FFmpeg; if not, write to the Free Software
 * Foundation, Inc., 51 Franklin Street, Fifth Floor, Boston, MA 02110-1301 USA
 */

#include <string.h>

#include "attributes.h"
#include "avutil.h"
#include "bswap.h"
#include "sha.h"
#include "intreadwrite.h"
#include "mem.h"

/** hash context */
typedef struct AVSHA {
    uint8_t  digest_len;  ///< digest length in 32-bit words
    uint64_t count;       ///< number of bytes in buffer
    uint8_t  buffer[64];  ///< 512-bit buffer of input values used in hash updating
    uint32_t state[8];    ///< current hash value
    /** function used to update hash for 512-bit input block */
    void     (*transform)(uint32_t *state, const uint8_t buffer[64]);
} AVSHA;

const int av_sha_size = sizeof(AVSHA);

struct AVSHA *av_sha_alloc(void)
{
    return av_mallocz(sizeof(struct AVSHA));
}

#define rol(value, bits) (((value) << (bits)) | ((value) >> (32 - (bits))))

/* (R0+R1), R2, R3, R4 are the different operations used in SHA1 */
#define blk0(i) (block[i] = AV_RB32(buffer + 4 * (i)))
#define blk(i)  (block[i] = rol(block[(i)-3] ^ block[(i)-8] ^ block[(i)-14] ^ block[(i)-16], 1))

#define R0(v,w,x,y,z,i) z += (((w)&((x)^(y)))^(y))       + blk0(i) + 0x5A827999 + rol(v, 5); w = rol(w, 30);
#define R1(v,w,x,y,z,i) z += (((w)&((x)^(y)))^(y))       + blk (i) + 0x5A827999 + rol(v, 5); w = rol(w, 30);
#define R2(v,w,x,y,z,i) z += ( (w)^(x)       ^(y))       + blk (i) + 0x6ED9EBA1 + rol(v, 5); w = rol(w, 30);
#define R3(v,w,x,y,z,i) z += ((((w)|(x))&(y))|((w)&(x))) + blk (i) + 0x8F1BBCDC + rol(v, 5); w = rol(w, 30);
#define R4(v,w,x,y,z,i) z += ( (w)^(x)       ^(y))       + blk (i) + 0xCA62C1D6 + rol(v, 5); w = rol(w, 30);

/* Hash a single 512-bit block. This is the core of the algorithm. */

static void sha1_transform(uint32_t state[5], const uint8_t buffer[64])
{
    uint32_t block[80];
    unsigned int i, a, b, c, d, e;

    a = state[0];
    b = state[1];
    c = state[2];
    d = state[3];
    e = state[4];
#if CONFIG_SMALL
    for (i = 0; i < 80; i++) {
        int t;
        if (i < 16)
            t = AV_RB32(buffer + 4 * i);
        else
            t = rol(block[i-3] ^ block[i-8] ^ block[i-14] ^ block[i-16], 1);
        block[i] = t;
        t += e + rol(a, 5);
        if (i < 40) {
            if (i < 20)
                t += ((b&(c^d))^d)     + 0x5A827999;
            else
                t += ( b^c     ^d)     + 0x6ED9EBA1;
        } else {
            if (i < 60)
                t += (((b|c)&d)|(b&c)) + 0x8F1BBCDC;
            else
                t += ( b^c     ^d)     + 0xCA62C1D6;
        }
        e = d;
        d = c;
        c = rol(b, 30);
        b = a;
        a = t;
    }
#else

#define R1_0 \
    R0(a, b, c, d, e, 0 + i); \
    R0(e, a, b, c, d, 1 + i); \
    R0(d, e, a, b, c, 2 + i); \
    R0(c, d, e, a, b, 3 + i); \
    R0(b, c, d, e, a, 4 + i); \
    i += 5

    i = 0;
    R1_0; R1_0; R1_0;
    R0(a, b, c, d, e, 15);
    R1(e, a, b, c, d, 16);
    R1(d, e, a, b, c, 17);
    R1(c, d, e, a, b, 18);
    R1(b, c, d, e, a, 19);

#define R1_20 \
    R2(a, b, c, d, e, 0 + i); \
    R2(e, a, b, c, d, 1 + i); \
    R2(d, e, a, b, c, 2 + i); \
    R2(c, d, e, a, b, 3 + i); \
    R2(b, c, d, e, a, 4 + i); \
    i += 5

    i = 20;
    R1_20; R1_20; R1_20; R1_20;

#define R1_40 \
    R3(a, b, c, d, e, 0 + i); \
    R3(e, a, b, c, d, 1 + i); \
    R3(d, e, a, b, c, 2 + i); \
    R3(c, d, e, a, b, 3 + i); \
    R3(b, c, d, e, a, 4 + i); \
    i += 5

    R1_40; R1_40; R1_40; R1_40;

#define R1_60 \
    R4(a, b, c, d, e, 0 + i); \
    R4(e, a, b, c, d, 1 + i); \
    R4(d, e, a, b, c, 2 + i); \
    R4(c, d, e, a, b, 3 + i); \
    R4(b, c, d, e, a, 4 + i); \
    i += 5

    R1_60; R1_60; R1_60; R1_60;
#endif
    state[0] += a;
    state[1] += b;
    state[2] += c;
    state[3] += d;
    state[4] += e;
}

static const uint32_t K256[64] = {
    0x428a2f98, 0x71374491, 0xb5c0fbcf, 0xe9b5dba5,
    0x3956c25b, 0x59f111f1, 0x923f82a4, 0xab1c5ed5,
    0xd807aa98, 0x12835b01, 0x243185be, 0x550c7dc3,
    0x72be5d74, 0x80deb1fe, 0x9bdc06a7, 0xc19bf174,
    0xe49b69c1, 0xefbe4786, 0x0fc19dc6, 0x240ca1cc,
    0x2de92c6f, 0x4a7484aa, 0x5cb0a9dc, 0x76f988da,
    0x983e5152, 0xa831c66d, 0xb00327c8, 0xbf597fc7,
    0xc6e00bf3, 0xd5a79147, 0x06ca6351, 0x14292967,
    0x27b70a85, 0x2e1b2138, 0x4d2c6dfc, 0x53380d13,
    0x650a7354, 0x766a0abb, 0x81c2c92e, 0x92722c85,
    0xa2bfe8a1, 0xa81a664b, 0xc24b8b70, 0xc76c51a3,
    0xd192e819, 0xd6990624, 0xf40e3585, 0x106aa070,
    0x19a4c116, 0x1e376c08, 0x2748774c, 0x34b0bcb5,
    0x391c0cb3, 0x4ed8aa4a, 0x5b9cca4f, 0x682e6ff3,
    0x748f82ee, 0x78a5636f, 0x84c87814, 0x8cc70208,
    0x90befffa, 0xa4506ceb, 0xbef9a3f7, 0xc67178f2
};


#define Ch(x,y,z)   (((x) & ((y) ^ (z))) ^ (z))
#define Maj(z,y,x)  ((((x) | (y)) & (z)) | ((x) & (y)))

#define Sigma0_256(x)   (rol((x), 30) ^ rol((x), 19) ^ rol((x), 10))
#define Sigma1_256(x)   (rol((x), 26) ^ rol((x), 21) ^ rol((x),  7))
#define sigma0_256(x)   (rol((x), 25) ^ rol((x), 14) ^ ((x) >> 3))
#define sigma1_256(x)   (rol((x), 15) ^ rol((x), 13) ^ ((x) >> 10))

#undef blk
#define blk(i)  (block[i] = block[i - 16] + sigma0_256(block[i - 15]) + \
                            sigma1_256(block[i - 2]) + block[i - 7])

#define ROUND256(a,b,c,d,e,f,g,h)   \
    T1 += (h) + Sigma1_256(e) + Ch((e), (f), (g)) + K256[i]; \
    (d) += T1; \
    (h) = T1 + Sigma0_256(a) + Maj((a), (b), (c)); \
    i++

#define ROUND256_0_TO_15(a,b,c,d,e,f,g,h)   \
    T1 = blk0(i); \
    ROUND256(a,b,c,d,e,f,g,h)

#define ROUND256_16_TO_63(a,b,c,d,e,f,g,h)   \
    T1 = blk(i); \
    ROUND256(a,b,c,d,e,f,g,h)

static void sha256_transform(uint32_t *state, const uint8_t buffer[64])
{
    unsigned int i, a, b, c, d, e, f, g, h;
    uint32_t block[64];
    uint32_t T1;

    a = state[0];
    b = state[1];
    c = state[2];
    d = state[3];
    e = state[4];
    f = state[5];
    g = state[6];
    h = state[7];
#if CONFIG_SMALL
    for (i = 0; i < 64; i++) {
        uint32_t T2;
        if (i < 16)
            T1 = blk0(i);
        else
            T1 = blk(i);
        T1 += h + Sigma1_256(e) + Ch(e, f, g) + K256[i];
        T2 = Sigma0_256(a) + Maj(a, b, c);
        h = g;
        g = f;
        f = e;
        e = d + T1;
        d = c;
        c = b;
        b = a;
        a = T1 + T2;
    }
#else

    i = 0;
#define R256_0 \
    ROUND256_0_TO_15(a, b, c, d, e, f, g, h); \
    ROUND256_0_TO_15(h, a, b, c, d, e, f, g); \
    ROUND256_0_TO_15(g, h, a, b, c, d, e, f); \
    ROUND256_0_TO_15(f, g, h, a, b, c, d, e); \
    ROUND256_0_TO_15(e, f, g, h, a, b, c, d); \
    ROUND256_0_TO_15(d, e, f, g, h, a, b, c); \
    ROUND256_0_TO_15(c, d, e, f, g, h, a, b); \
    ROUND256_0_TO_15(b, c, d, e, f, g, h, a)

    R256_0; R256_0;

#define R256_16 \
    ROUND256_16_TO_63(a, b, c, d, e, f, g, h); \
    ROUND256_16_TO_63(h, a, b, c, d, e, f, g); \
    ROUND256_16_TO_63(g, h, a, b, c, d, e, f); \
    ROUND256_16_TO_63(f, g, h, a, b, c, d, e); \
    ROUND256_16_TO_63(e, f, g, h, a, b, c, d); \
    ROUND256_16_TO_63(d, e, f, g, h, a, b, c); \
    ROUND256_16_TO_63(c, d, e, f, g, h, a, b); \
    ROUND256_16_TO_63(b, c, d, e, f, g, h, a)

    R256_16; R256_16; R256_16;
    R256_16; R256_16; R256_16;
#endif
    state[0] += a;
    state[1] += b;
    state[2] += c;
    state[3] += d;
    state[4] += e;
    state[5] += f;
    state[6] += g;
    state[7] += h;
}


av_cold int av_sha_init(AVSHA *ctx, int bits)
{
    ctx->digest_len = bits >> 5;
    switch (bits) {
    case 160: // SHA-1
        ctx->state[0] = 0x67452301;
        ctx->state[1] = 0xEFCDAB89;
        ctx->state[2] = 0x98BADCFE;
        ctx->state[3] = 0x10325476;
        ctx->state[4] = 0xC3D2E1F0;
        ctx->transform = sha1_transform;
        break;
    case 224: // SHA-224
        ctx->state[0] = 0xC1059ED8;
        ctx->state[1] = 0x367CD507;
        ctx->state[2] = 0x3070DD17;
        ctx->state[3] = 0xF70E5939;
        ctx->state[4] = 0xFFC00B31;
        ctx->state[5] = 0x68581511;
        ctx->state[6] = 0x64F98FA7;
        ctx->state[7] = 0xBEFA4FA4;
        ctx->transform = sha256_transform;
        break;
    case 256: // SHA-256
        ctx->state[0] = 0x6A09E667;
        ctx->state[1] = 0xBB67AE85;
        ctx->state[2] = 0x3C6EF372;
        ctx->state[3] = 0xA54FF53A;
        ctx->state[4] = 0x510E527F;
        ctx->state[5] = 0x9B05688C;
        ctx->state[6] = 0x1F83D9AB;
        ctx->state[7] = 0x5BE0CD19;
        ctx->transform = sha256_transform;
        break;
    default:
        return AVERROR(EINVAL);
    }
    ctx->count = 0;
    return 0;
}

void av_sha_update(AVSHA* ctx, const uint8_t* data, unsigned int len)
{
    unsigned int i, j;

    j = ctx->count & 63;
    ctx->count += len;
#if CONFIG_SMALL
    for (i = 0; i < len; i++) {
        ctx->buffer[j++] = data[i];
        if (64 == j) {
            ctx->transform(ctx->state, ctx->buffer);
            j = 0;
        }
    }
#else
    if ((j + len) > 63) {
        memcpy(&ctx->buffer[j], data, (i = 64 - j));
        ctx->transform(ctx->state, ctx->buffer);
        for (; i + 63 < len; i += 64)
            ctx->transform(ctx->state, &data[i]);
        j = 0;
    } else
        i = 0;
    memcpy(&ctx->buffer[j], &data[i], len - i);
#endif
}

void av_sha_final(AVSHA* ctx, uint8_t *digest)
{
    int i;
    uint64_t finalcount = av_be2ne64(ctx->count << 3);

    av_sha_update(ctx, "\200", 1);
    while ((ctx->count & 63) != 56)
        av_sha_update(ctx, "", 1);
    av_sha_update(ctx, (uint8_t *)&finalcount, 8); /* Should cause a transform() */
    for (i = 0; i < ctx->digest_len; i++)
        AV_WB32(digest + i*4, ctx->state[i]);
<<<<<<< HEAD
}

#ifdef TEST
#include <stdio.h>

int main(void)
{
    int i, j, k;
    AVSHA ctx;
    unsigned char digest[32];
    static const int lengths[3] = { 160, 224, 256 };

    for (j = 0; j < 3; j++) {
        printf("Testing SHA-%d\n", lengths[j]);
        for (k = 0; k < 3; k++) {
            av_sha_init(&ctx, lengths[j]);
            if (k == 0)
                av_sha_update(&ctx, "abc", 3);
            else if (k == 1)
                av_sha_update(&ctx, "abcdbcdecdefdefgefghfghighijhijkijkljklmklmnlmnomnopnopq", 56);
            else
                for (i = 0; i < 1000*1000; i++)
                    av_sha_update(&ctx, "a", 1);
            av_sha_final(&ctx, digest);
            for (i = 0; i < lengths[j] >> 3; i++)
                printf("%02X", digest[i]);
            putchar('\n');
        }
        switch (j) {
        case 0:
            //test vectors (from FIPS PUB 180-1)
            printf("A9993E36 4706816A BA3E2571 7850C26C 9CD0D89D\n"
                   "84983E44 1C3BD26E BAAE4AA1 F95129E5 E54670F1\n"
                   "34AA973C D4C4DAA4 F61EEB2B DBAD2731 6534016F\n");
            break;
        case 1:
            //test vectors (from FIPS PUB 180-2 Appendix A)
            printf("23097d22 3405d822 8642a477 bda255b3 2aadbce4 bda0b3f7 e36c9da7\n"
                   "75388b16 512776cc 5dba5da1 fd890150 b0c6455c b4f58b19 52522525\n"
                   "20794655 980c91d8 bbb4c1ea 97618a4b f03f4258 1948b2ee 4ee7ad67\n");
            break;
        case 2:
            //test vectors (from FIPS PUB 180-2)
            printf("ba7816bf 8f01cfea 414140de 5dae2223 b00361a3 96177a9c b410ff61 f20015ad\n"
                   "248d6a61 d20638b8 e5c02693 0c3e6039 a33ce459 64ff2167 f6ecedd4 19db06c1\n"
                   "cdc76e5c 9914fb92 81a1c7e2 84d73e67 f1809a48 a497200e 046d39cc c7112cd0\n");
            break;
        }
    }

    return 0;
}
#endif
=======
}
>>>>>>> d12b5b2f
<|MERGE_RESOLUTION|>--- conflicted
+++ resolved
@@ -349,60 +349,4 @@
     av_sha_update(ctx, (uint8_t *)&finalcount, 8); /* Should cause a transform() */
     for (i = 0; i < ctx->digest_len; i++)
         AV_WB32(digest + i*4, ctx->state[i]);
-<<<<<<< HEAD
-}
-
-#ifdef TEST
-#include <stdio.h>
-
-int main(void)
-{
-    int i, j, k;
-    AVSHA ctx;
-    unsigned char digest[32];
-    static const int lengths[3] = { 160, 224, 256 };
-
-    for (j = 0; j < 3; j++) {
-        printf("Testing SHA-%d\n", lengths[j]);
-        for (k = 0; k < 3; k++) {
-            av_sha_init(&ctx, lengths[j]);
-            if (k == 0)
-                av_sha_update(&ctx, "abc", 3);
-            else if (k == 1)
-                av_sha_update(&ctx, "abcdbcdecdefdefgefghfghighijhijkijkljklmklmnlmnomnopnopq", 56);
-            else
-                for (i = 0; i < 1000*1000; i++)
-                    av_sha_update(&ctx, "a", 1);
-            av_sha_final(&ctx, digest);
-            for (i = 0; i < lengths[j] >> 3; i++)
-                printf("%02X", digest[i]);
-            putchar('\n');
-        }
-        switch (j) {
-        case 0:
-            //test vectors (from FIPS PUB 180-1)
-            printf("A9993E36 4706816A BA3E2571 7850C26C 9CD0D89D\n"
-                   "84983E44 1C3BD26E BAAE4AA1 F95129E5 E54670F1\n"
-                   "34AA973C D4C4DAA4 F61EEB2B DBAD2731 6534016F\n");
-            break;
-        case 1:
-            //test vectors (from FIPS PUB 180-2 Appendix A)
-            printf("23097d22 3405d822 8642a477 bda255b3 2aadbce4 bda0b3f7 e36c9da7\n"
-                   "75388b16 512776cc 5dba5da1 fd890150 b0c6455c b4f58b19 52522525\n"
-                   "20794655 980c91d8 bbb4c1ea 97618a4b f03f4258 1948b2ee 4ee7ad67\n");
-            break;
-        case 2:
-            //test vectors (from FIPS PUB 180-2)
-            printf("ba7816bf 8f01cfea 414140de 5dae2223 b00361a3 96177a9c b410ff61 f20015ad\n"
-                   "248d6a61 d20638b8 e5c02693 0c3e6039 a33ce459 64ff2167 f6ecedd4 19db06c1\n"
-                   "cdc76e5c 9914fb92 81a1c7e2 84d73e67 f1809a48 a497200e 046d39cc c7112cd0\n");
-            break;
-        }
-    }
-
-    return 0;
-}
-#endif
-=======
-}
->>>>>>> d12b5b2f
+}