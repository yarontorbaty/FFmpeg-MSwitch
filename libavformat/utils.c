--- conflicted
+++ resolved
@@ -2346,12 +2346,8 @@
 {
     const AVCodec *codec;
     int got_picture = 1, ret = 0;
-<<<<<<< HEAD
-    AVFrame picture;
+    AVFrame *frame = avcodec_alloc_frame();
     AVSubtitle subtitle;
-=======
-    AVFrame *frame = avcodec_alloc_frame();
->>>>>>> 7751e469
     AVPacket pkt = *avpkt;
 
     if (!frame)
@@ -2419,14 +2415,12 @@
             ret       = got_picture;
         }
     }
-<<<<<<< HEAD
+
     if(!pkt.data && !got_picture)
-        return -1;
-=======
+        ret = -1;
 
 fail:
     avcodec_free_frame(&frame);
->>>>>>> 7751e469
     return ret;
 }
 
