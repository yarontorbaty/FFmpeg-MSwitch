/*
 * AVS demuxer.
 * Copyright (c) 2006  Aurelien Jacobs <aurel@gnuage.org>
 *
 * This file is part of FFmpeg.
 *
 * FFmpeg is free software; you can redistribute it and/or
 * modify it under the terms of the GNU Lesser General Public
 * License as published by the Free Software Foundation; either
 * version 2.1 of the License, or (at your option) any later version.
 *
 * FFmpeg is distributed in the hope that it will be useful,
 * but WITHOUT ANY WARRANTY; without even the implied warranty of
 * MERCHANTABILITY or FITNESS FOR A PARTICULAR PURPOSE.  See the GNU
 * Lesser General Public License for more details.
 *
 * You should have received a copy of the GNU Lesser General Public
 * License along with FFmpeg; if not, write to the Free Software
 * Foundation, Inc., 51 Franklin Street, Fifth Floor, Boston, MA 02110-1301 USA
 */

#include "avformat.h"
#include "voc.h"


typedef struct avs_format {
    VocDecContext voc;
    AVStream *st_video;
    AVStream *st_audio;
    int width;
    int height;
    int bits_per_sample;
    int fps;
    int nb_frames;
    int remaining_frame_size;
    int remaining_audio_size;
} AvsFormat;

typedef enum avs_block_type {
    AVS_NONE      = 0x00,
    AVS_VIDEO     = 0x01,
    AVS_AUDIO     = 0x02,
    AVS_PALETTE   = 0x03,
    AVS_GAME_DATA = 0x04,
} AvsBlockType;

static int avs_probe(AVProbeData * p)
{
    const uint8_t *d;

    d = p->buf;
    if (d[0] == 'w' && d[1] == 'W' && d[2] == 0x10 && d[3] == 0)
<<<<<<< HEAD
        return 55;
=======
        return AVPROBE_SCORE_EXTENSION;
>>>>>>> e0f8be64

    return 0;
}

static int avs_read_header(AVFormatContext * s)
{
    AvsFormat *avs = s->priv_data;

    s->ctx_flags |= AVFMTCTX_NOHEADER;

    avio_skip(s->pb, 4);
    avs->width = avio_rl16(s->pb);
    avs->height = avio_rl16(s->pb);
    avs->bits_per_sample = avio_rl16(s->pb);
    avs->fps = avio_rl16(s->pb);
    avs->nb_frames = avio_rl32(s->pb);
    avs->remaining_frame_size = 0;
    avs->remaining_audio_size = 0;

    avs->st_video = avs->st_audio = NULL;

    if (avs->width != 318 || avs->height != 198)
        av_log(s, AV_LOG_ERROR, "This avs pretend to be %dx%d "
               "when the avs format is supposed to be 318x198 only.\n",
               avs->width, avs->height);

    return 0;
}

static int
avs_read_video_packet(AVFormatContext * s, AVPacket * pkt,
                      AvsBlockType type, int sub_type, int size,
                      uint8_t * palette, int palette_size)
{
    AvsFormat *avs = s->priv_data;
    int ret;

    ret = av_new_packet(pkt, size + palette_size);
    if (ret < 0)
        return ret;

    if (palette_size) {
        pkt->data[0] = 0x00;
        pkt->data[1] = 0x03;
        pkt->data[2] = palette_size & 0xFF;
        pkt->data[3] = (palette_size >> 8) & 0xFF;
        memcpy(pkt->data + 4, palette, palette_size - 4);
    }

    pkt->data[palette_size + 0] = sub_type;
    pkt->data[palette_size + 1] = type;
    pkt->data[palette_size + 2] = size & 0xFF;
    pkt->data[palette_size + 3] = (size >> 8) & 0xFF;
    ret = avio_read(s->pb, pkt->data + palette_size + 4, size - 4) + 4;
    if (ret < size) {
        av_free_packet(pkt);
        return AVERROR(EIO);
    }

    pkt->size = ret + palette_size;
    pkt->stream_index = avs->st_video->index;
    if (sub_type == 0)
        pkt->flags |= AV_PKT_FLAG_KEY;

    return 0;
}

static int avs_read_audio_packet(AVFormatContext * s, AVPacket * pkt)
{
    AvsFormat *avs = s->priv_data;
    int ret, size;

    size = avio_tell(s->pb);
    ret = ff_voc_get_packet(s, pkt, avs->st_audio, avs->remaining_audio_size);
    size = avio_tell(s->pb) - size;
    avs->remaining_audio_size -= size;

    if (ret == AVERROR(EIO))
        return 0;    /* this indicate EOS */
    if (ret < 0)
        return ret;

    pkt->stream_index = avs->st_audio->index;
    pkt->flags |= AV_PKT_FLAG_KEY;

    return size;
}

static int avs_read_packet(AVFormatContext * s, AVPacket * pkt)
{
    AvsFormat *avs = s->priv_data;
    int sub_type = 0, size = 0;
    AvsBlockType type = AVS_NONE;
    int palette_size = 0;
    uint8_t palette[4 + 3 * 256];
    int ret;

    if (avs->remaining_audio_size > 0)
        if (avs_read_audio_packet(s, pkt) > 0)
            return 0;

    while (1) {
        if (avs->remaining_frame_size <= 0) {
            if (!avio_rl16(s->pb))    /* found EOF */
                return AVERROR(EIO);
            avs->remaining_frame_size = avio_rl16(s->pb) - 4;
        }

        while (avs->remaining_frame_size > 0) {
            sub_type = avio_r8(s->pb);
            type = avio_r8(s->pb);
            size = avio_rl16(s->pb);
            if (size < 4)
                return AVERROR_INVALIDDATA;
            avs->remaining_frame_size -= size;

            switch (type) {
            case AVS_PALETTE:
                if (size - 4 > sizeof(palette))
                    return AVERROR_INVALIDDATA;
                ret = avio_read(s->pb, palette, size - 4);
                if (ret < size - 4)
                    return AVERROR(EIO);
                palette_size = size;
                break;

            case AVS_VIDEO:
                if (!avs->st_video) {
                    avs->st_video = avformat_new_stream(s, NULL);
                    if (avs->st_video == NULL)
                        return AVERROR(ENOMEM);
                    avs->st_video->codec->codec_type = AVMEDIA_TYPE_VIDEO;
                    avs->st_video->codec->codec_id = AV_CODEC_ID_AVS;
                    avs->st_video->codec->width = avs->width;
                    avs->st_video->codec->height = avs->height;
                    avs->st_video->codec->bits_per_coded_sample=avs->bits_per_sample;
                    avs->st_video->nb_frames = avs->nb_frames;
#if FF_API_R_FRAME_RATE
                    avs->st_video->r_frame_rate =
#endif
                    avs->st_video->avg_frame_rate = (AVRational){avs->fps, 1};
                }
                return avs_read_video_packet(s, pkt, type, sub_type, size,
                                             palette, palette_size);

            case AVS_AUDIO:
                if (!avs->st_audio) {
                    avs->st_audio = avformat_new_stream(s, NULL);
                    if (avs->st_audio == NULL)
                        return AVERROR(ENOMEM);
                    avs->st_audio->codec->codec_type = AVMEDIA_TYPE_AUDIO;
                }
                avs->remaining_audio_size = size - 4;
                size = avs_read_audio_packet(s, pkt);
                if (size != 0)
                    return size;
                break;

            default:
                avio_skip(s->pb, size - 4);
            }
        }
    }
}

static int avs_read_close(AVFormatContext * s)
{
    return 0;
}

AVInputFormat ff_avs_demuxer = {
    .name           = "avs",
    .long_name      = NULL_IF_CONFIG_SMALL("AVS"),
    .priv_data_size = sizeof(AvsFormat),
    .read_probe     = avs_probe,
    .read_header    = avs_read_header,
    .read_packet    = avs_read_packet,
    .read_close     = avs_read_close,
};<|MERGE_RESOLUTION|>--- conflicted
+++ resolved
@@ -50,11 +50,7 @@
 
     d = p->buf;
     if (d[0] == 'w' && d[1] == 'W' && d[2] == 0x10 && d[3] == 0)
-<<<<<<< HEAD
-        return 55;
-=======
-        return AVPROBE_SCORE_EXTENSION;
->>>>>>> e0f8be64
+        return AVPROBE_SCORE_EXTENSION+5;
 
     return 0;
 }
