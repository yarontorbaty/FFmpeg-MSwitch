/*
 * Monkey's Audio APE demuxer
 * Copyright (c) 2007 Benjamin Zores <ben@geexbox.org>
 *  based upon libdemac from Dave Chapman.
 *
 * This file is part of FFmpeg.
 *
 * FFmpeg is free software; you can redistribute it and/or
 * modify it under the terms of the GNU Lesser General Public
 * License as published by the Free Software Foundation; either
 * version 2.1 of the License, or (at your option) any later version.
 *
 * FFmpeg is distributed in the hope that it will be useful,
 * but WITHOUT ANY WARRANTY; without even the implied warranty of
 * MERCHANTABILITY or FITNESS FOR A PARTICULAR PURPOSE.  See the GNU
 * Lesser General Public License for more details.
 *
 * You should have received a copy of the GNU Lesser General Public
 * License along with FFmpeg; if not, write to the Free Software
 * Foundation, Inc., 51 Franklin Street, Fifth Floor, Boston, MA 02110-1301 USA
 */

#include <stdio.h>

#include "libavutil/intreadwrite.h"
#include "avformat.h"
#include "internal.h"
#include "apetag.h"

/* The earliest and latest file formats supported by this library */
#define APE_MIN_VERSION 3800
#define APE_MAX_VERSION 3990

#define MAC_FORMAT_FLAG_8_BIT                 1 // is 8-bit [OBSOLETE]
#define MAC_FORMAT_FLAG_CRC                   2 // uses the new CRC32 error detection [OBSOLETE]
#define MAC_FORMAT_FLAG_HAS_PEAK_LEVEL        4 // uint32 nPeakLevel after the header [OBSOLETE]
#define MAC_FORMAT_FLAG_24_BIT                8 // is 24-bit [OBSOLETE]
#define MAC_FORMAT_FLAG_HAS_SEEK_ELEMENTS    16 // has the number of seek elements after the peak level
#define MAC_FORMAT_FLAG_CREATE_WAV_HEADER    32 // create the wave header on decompression (not stored)

#define APE_EXTRADATA_SIZE 6

typedef struct APEFrame {
    int64_t pos;
    int nblocks;
    int size;
    int skip;
    int64_t pts;
} APEFrame;

typedef struct APEContext {
    /* Derived fields */
    uint32_t junklength;
    uint32_t firstframe;
    uint32_t totalsamples;
    int currentframe;
    APEFrame *frames;

    /* Info from Descriptor Block */
    char magic[4];
    int16_t fileversion;
    int16_t padding1;
    uint32_t descriptorlength;
    uint32_t headerlength;
    uint32_t seektablelength;
    uint32_t wavheaderlength;
    uint32_t audiodatalength;
    uint32_t audiodatalength_high;
    uint32_t wavtaillength;
    uint8_t md5[16];

    /* Info from Header Block */
    uint16_t compressiontype;
    uint16_t formatflags;
    uint32_t blocksperframe;
    uint32_t finalframeblocks;
    uint32_t totalframes;
    uint16_t bps;
    uint16_t channels;
    uint32_t samplerate;

    /* Seektable */
    uint32_t *seektable;
    uint8_t  *bittable;
} APEContext;

static int ape_probe(AVProbeData * p)
{
    int version = AV_RL16(p->buf+4);
    if (AV_RL32(p->buf) != MKTAG('M', 'A', 'C', ' '))
        return 0;

    if (version < APE_MIN_VERSION || version > APE_MAX_VERSION)
        return AVPROBE_SCORE_MAX/4;

    return AVPROBE_SCORE_MAX;
}

static void ape_dumpinfo(AVFormatContext * s, APEContext * ape_ctx)
{
#ifdef DEBUG
    int i;

    av_log(s, AV_LOG_DEBUG, "Descriptor Block:\n\n");
    av_log(s, AV_LOG_DEBUG, "magic                = \"%c%c%c%c\"\n", ape_ctx->magic[0], ape_ctx->magic[1], ape_ctx->magic[2], ape_ctx->magic[3]);
    av_log(s, AV_LOG_DEBUG, "fileversion          = %"PRId16"\n", ape_ctx->fileversion);
    av_log(s, AV_LOG_DEBUG, "descriptorlength     = %"PRIu32"\n", ape_ctx->descriptorlength);
    av_log(s, AV_LOG_DEBUG, "headerlength         = %"PRIu32"\n", ape_ctx->headerlength);
    av_log(s, AV_LOG_DEBUG, "seektablelength      = %"PRIu32"\n", ape_ctx->seektablelength);
    av_log(s, AV_LOG_DEBUG, "wavheaderlength      = %"PRIu32"\n", ape_ctx->wavheaderlength);
    av_log(s, AV_LOG_DEBUG, "audiodatalength      = %"PRIu32"\n", ape_ctx->audiodatalength);
    av_log(s, AV_LOG_DEBUG, "audiodatalength_high = %"PRIu32"\n", ape_ctx->audiodatalength_high);
    av_log(s, AV_LOG_DEBUG, "wavtaillength        = %"PRIu32"\n", ape_ctx->wavtaillength);
    av_log(s, AV_LOG_DEBUG, "md5                  = ");
    for (i = 0; i < 16; i++)
         av_log(s, AV_LOG_DEBUG, "%02x", ape_ctx->md5[i]);
    av_log(s, AV_LOG_DEBUG, "\n");

    av_log(s, AV_LOG_DEBUG, "\nHeader Block:\n\n");

    av_log(s, AV_LOG_DEBUG, "compressiontype      = %"PRIu16"\n", ape_ctx->compressiontype);
    av_log(s, AV_LOG_DEBUG, "formatflags          = %"PRIu16"\n", ape_ctx->formatflags);
    av_log(s, AV_LOG_DEBUG, "blocksperframe       = %"PRIu32"\n", ape_ctx->blocksperframe);
    av_log(s, AV_LOG_DEBUG, "finalframeblocks     = %"PRIu32"\n", ape_ctx->finalframeblocks);
    av_log(s, AV_LOG_DEBUG, "totalframes          = %"PRIu32"\n", ape_ctx->totalframes);
    av_log(s, AV_LOG_DEBUG, "bps                  = %"PRIu16"\n", ape_ctx->bps);
    av_log(s, AV_LOG_DEBUG, "channels             = %"PRIu16"\n", ape_ctx->channels);
    av_log(s, AV_LOG_DEBUG, "samplerate           = %"PRIu32"\n", ape_ctx->samplerate);

    av_log(s, AV_LOG_DEBUG, "\nSeektable\n\n");
    if ((ape_ctx->seektablelength / sizeof(uint32_t)) != ape_ctx->totalframes) {
        av_log(s, AV_LOG_DEBUG, "No seektable\n");
    } else {
        for (i = 0; i < ape_ctx->seektablelength / sizeof(uint32_t); i++) {
            if (i < ape_ctx->totalframes - 1) {
                av_log(s, AV_LOG_DEBUG, "%8d   %"PRIu32" (%"PRIu32" bytes)",
                       i, ape_ctx->seektable[i],
                       ape_ctx->seektable[i + 1] - ape_ctx->seektable[i]);
                if (ape_ctx->bittable)
                    av_log(s, AV_LOG_DEBUG, " + %2d bits\n",
                           ape_ctx->bittable[i]);
                av_log(s, AV_LOG_DEBUG, "\n");
            } else {
                av_log(s, AV_LOG_DEBUG, "%8d   %"PRIu32"\n", i, ape_ctx->seektable[i]);
            }
        }
    }

    av_log(s, AV_LOG_DEBUG, "\nFrames\n\n");
    for (i = 0; i < ape_ctx->totalframes; i++)
        av_log(s, AV_LOG_DEBUG, "%8d   %8"PRId64" %8d (%d samples)\n", i,
               ape_ctx->frames[i].pos, ape_ctx->frames[i].size,
               ape_ctx->frames[i].nblocks);

    av_log(s, AV_LOG_DEBUG, "\nCalculated information:\n\n");
    av_log(s, AV_LOG_DEBUG, "junklength           = %"PRIu32"\n", ape_ctx->junklength);
    av_log(s, AV_LOG_DEBUG, "firstframe           = %"PRIu32"\n", ape_ctx->firstframe);
    av_log(s, AV_LOG_DEBUG, "totalsamples         = %"PRIu32"\n", ape_ctx->totalsamples);
#endif
}

static int ape_read_header(AVFormatContext * s)
{
    AVIOContext *pb = s->pb;
    APEContext *ape = s->priv_data;
    AVStream *st;
    uint32_t tag;
    int i;
    int total_blocks, final_size = 0;
    int64_t pts, file_size;

    /* Skip any leading junk such as id3v2 tags */
    ape->junklength = avio_tell(pb);

    tag = avio_rl32(pb);
    if (tag != MKTAG('M', 'A', 'C', ' '))
        return AVERROR_INVALIDDATA;

    ape->fileversion = avio_rl16(pb);

    if (ape->fileversion < APE_MIN_VERSION || ape->fileversion > APE_MAX_VERSION) {
        av_log(s, AV_LOG_ERROR, "Unsupported file version - %d.%02d\n",
               ape->fileversion / 1000, (ape->fileversion % 1000) / 10);
        return AVERROR_PATCHWELCOME;
    }

    if (ape->fileversion >= 3980) {
        ape->padding1             = avio_rl16(pb);
        ape->descriptorlength     = avio_rl32(pb);
        ape->headerlength         = avio_rl32(pb);
        ape->seektablelength      = avio_rl32(pb);
        ape->wavheaderlength      = avio_rl32(pb);
        ape->audiodatalength      = avio_rl32(pb);
        ape->audiodatalength_high = avio_rl32(pb);
        ape->wavtaillength        = avio_rl32(pb);
        avio_read(pb, ape->md5, 16);

        /* Skip any unknown bytes at the end of the descriptor.
           This is for future compatibility */
        if (ape->descriptorlength > 52)
            avio_skip(pb, ape->descriptorlength - 52);

        /* Read header data */
        ape->compressiontype      = avio_rl16(pb);
        ape->formatflags          = avio_rl16(pb);
        ape->blocksperframe       = avio_rl32(pb);
        ape->finalframeblocks     = avio_rl32(pb);
        ape->totalframes          = avio_rl32(pb);
        ape->bps                  = avio_rl16(pb);
        ape->channels             = avio_rl16(pb);
        ape->samplerate           = avio_rl32(pb);
    } else {
        ape->descriptorlength = 0;
        ape->headerlength = 32;

        ape->compressiontype      = avio_rl16(pb);
        ape->formatflags          = avio_rl16(pb);
        ape->channels             = avio_rl16(pb);
        ape->samplerate           = avio_rl32(pb);
        ape->wavheaderlength      = avio_rl32(pb);
        ape->wavtaillength        = avio_rl32(pb);
        ape->totalframes          = avio_rl32(pb);
        ape->finalframeblocks     = avio_rl32(pb);

        if (ape->formatflags & MAC_FORMAT_FLAG_HAS_PEAK_LEVEL) {
            avio_skip(pb, 4); /* Skip the peak level */
            ape->headerlength += 4;
        }

        if (ape->formatflags & MAC_FORMAT_FLAG_HAS_SEEK_ELEMENTS) {
            ape->seektablelength = avio_rl32(pb);
            ape->headerlength += 4;
            ape->seektablelength *= sizeof(int32_t);
        } else
            ape->seektablelength = ape->totalframes * sizeof(int32_t);

        if (ape->formatflags & MAC_FORMAT_FLAG_8_BIT)
            ape->bps = 8;
        else if (ape->formatflags & MAC_FORMAT_FLAG_24_BIT)
            ape->bps = 24;
        else
            ape->bps = 16;

        if (ape->fileversion >= 3950)
            ape->blocksperframe = 73728 * 4;
        else if (ape->fileversion >= 3900 || (ape->fileversion >= 3800  && ape->compressiontype >= 4000))
            ape->blocksperframe = 73728;
        else
            ape->blocksperframe = 9216;

        /* Skip any stored wav header */
        if (!(ape->formatflags & MAC_FORMAT_FLAG_CREATE_WAV_HEADER))
            avio_skip(pb, ape->wavheaderlength);
    }

    if(!ape->totalframes){
        av_log(s, AV_LOG_ERROR, "No frames in the file!\n");
        return AVERROR(EINVAL);
    }
    if(ape->totalframes > UINT_MAX / sizeof(APEFrame)){
        av_log(s, AV_LOG_ERROR, "Too many frames: %"PRIu32"\n",
               ape->totalframes);
        return AVERROR_INVALIDDATA;
    }
    if (ape->seektablelength / sizeof(*ape->seektable) < ape->totalframes) {
        av_log(s, AV_LOG_ERROR,
               "Number of seek entries is less than number of frames: %"SIZE_SPECIFIER" vs. %"PRIu32"\n",
               ape->seektablelength / sizeof(*ape->seektable), ape->totalframes);
        return AVERROR_INVALIDDATA;
    }
    ape->frames       = av_malloc_array(ape->totalframes, sizeof(APEFrame));
    if(!ape->frames)
        return AVERROR(ENOMEM);
    ape->firstframe   = ape->junklength + ape->descriptorlength + ape->headerlength + ape->seektablelength + ape->wavheaderlength;
    if (ape->fileversion < 3810)
        ape->firstframe += ape->totalframes;
    ape->currentframe = 0;


    ape->totalsamples = ape->finalframeblocks;
    if (ape->totalframes > 1)
        ape->totalsamples += ape->blocksperframe * (ape->totalframes - 1);

    if (ape->seektablelength > 0) {
        ape->seektable = av_mallocz(ape->seektablelength);
        if (!ape->seektable)
            return AVERROR(ENOMEM);
        for (i = 0; i < ape->seektablelength / sizeof(uint32_t) && !pb->eof_reached; i++)
            ape->seektable[i] = avio_rl32(pb);
        if (ape->fileversion < 3810) {
            ape->bittable = av_mallocz(ape->totalframes);
            if (!ape->bittable)
                return AVERROR(ENOMEM);
            for (i = 0; i < ape->totalframes && !pb->eof_reached; i++)
                ape->bittable[i] = avio_r8(pb);
        }
        if (pb->eof_reached)
            av_log(s, AV_LOG_WARNING, "File truncated\n");
    }

    ape->frames[0].pos     = ape->firstframe;
    ape->frames[0].nblocks = ape->blocksperframe;
    ape->frames[0].skip    = 0;
    for (i = 1; i < ape->totalframes; i++) {
        ape->frames[i].pos      = ape->seektable[i] + ape->junklength;
        ape->frames[i].nblocks  = ape->blocksperframe;
        ape->frames[i - 1].size = ape->frames[i].pos - ape->frames[i - 1].pos;
        ape->frames[i].skip     = (ape->frames[i].pos - ape->frames[0].pos) & 3;
    }
    ape->frames[ape->totalframes - 1].nblocks = ape->finalframeblocks;
    /* calculate final packet size from total file size, if available */
    file_size = avio_size(pb);
    if (file_size > 0) {
        final_size = file_size - ape->frames[ape->totalframes - 1].pos -
                     ape->wavtaillength;
        final_size -= final_size & 3;
    }
    if (file_size <= 0 || final_size <= 0)
        final_size = ape->finalframeblocks * 8;
    ape->frames[ape->totalframes - 1].size = final_size;

    for (i = 0; i < ape->totalframes; i++) {
        if(ape->frames[i].skip){
            ape->frames[i].pos  -= ape->frames[i].skip;
            ape->frames[i].size += ape->frames[i].skip;
        }
        ape->frames[i].size = (ape->frames[i].size + 3) & ~3;
    }
    if (ape->fileversion < 3810) {
        for (i = 0; i < ape->totalframes; i++) {
            if (i < ape->totalframes - 1 && ape->bittable[i + 1])
                ape->frames[i].size += 4;
            ape->frames[i].skip <<= 3;
            ape->frames[i].skip  += ape->bittable[i];
        }
    }

    ape_dumpinfo(s, ape);

    av_log(s, AV_LOG_VERBOSE, "Decoding file - v%d.%02d, compression level %"PRIu16"\n",
           ape->fileversion / 1000, (ape->fileversion % 1000) / 10,
           ape->compressiontype);

    /* now we are ready: build format streams */
    st = avformat_new_stream(s, NULL);
    if (!st)
        return AVERROR(ENOMEM);

    total_blocks = (ape->totalframes == 0) ? 0 : ((ape->totalframes - 1) * ape->blocksperframe) + ape->finalframeblocks;

    st->codecpar->codec_type      = AVMEDIA_TYPE_AUDIO;
    st->codecpar->codec_id        = AV_CODEC_ID_APE;
    st->codecpar->codec_tag       = MKTAG('A', 'P', 'E', ' ');
    st->codecpar->channels        = ape->channels;
    st->codecpar->sample_rate     = ape->samplerate;
    st->codecpar->bits_per_coded_sample = ape->bps;

    st->nb_frames = ape->totalframes;
    st->start_time = 0;
    st->duration  = total_blocks;
    avpriv_set_pts_info(st, 64, 1, ape->samplerate);

<<<<<<< HEAD
    if (ff_alloc_extradata(st->codec, APE_EXTRADATA_SIZE))
        return AVERROR(ENOMEM);
    AV_WL16(st->codec->extradata + 0, ape->fileversion);
    AV_WL16(st->codec->extradata + 2, ape->compressiontype);
    AV_WL16(st->codec->extradata + 4, ape->formatflags);
=======
    st->codecpar->extradata = av_malloc(APE_EXTRADATA_SIZE);
    st->codecpar->extradata_size = APE_EXTRADATA_SIZE;
    AV_WL16(st->codecpar->extradata + 0, ape->fileversion);
    AV_WL16(st->codecpar->extradata + 2, ape->compressiontype);
    AV_WL16(st->codecpar->extradata + 4, ape->formatflags);
>>>>>>> 9200514a

    pts = 0;
    for (i = 0; i < ape->totalframes; i++) {
        ape->frames[i].pts = pts;
        av_add_index_entry(st, ape->frames[i].pos, ape->frames[i].pts, 0, 0, AVINDEX_KEYFRAME);
        pts += ape->blocksperframe;
    }

    /* try to read APE tags */
    if (pb->seekable) {
        ff_ape_parse_tag(s);
        avio_seek(pb, 0, SEEK_SET);
    }

    return 0;
}

static int ape_read_packet(AVFormatContext * s, AVPacket * pkt)
{
    int ret;
    int nblocks;
    APEContext *ape = s->priv_data;
    uint32_t extra_size = 8;

    if (avio_feof(s->pb))
        return AVERROR_EOF;
    if (ape->currentframe >= ape->totalframes)
        return AVERROR_EOF;

    if (avio_seek(s->pb, ape->frames[ape->currentframe].pos, SEEK_SET) < 0)
        return AVERROR(EIO);

    /* Calculate how many blocks there are in this frame */
    if (ape->currentframe == (ape->totalframes - 1))
        nblocks = ape->finalframeblocks;
    else
        nblocks = ape->blocksperframe;

    if (ape->frames[ape->currentframe].size <= 0 ||
        ape->frames[ape->currentframe].size > INT_MAX - extra_size) {
        av_log(s, AV_LOG_ERROR, "invalid packet size: %d\n",
               ape->frames[ape->currentframe].size);
        ape->currentframe++;
        return AVERROR(EIO);
    }

    if (av_new_packet(pkt,  ape->frames[ape->currentframe].size + extra_size) < 0)
        return AVERROR(ENOMEM);

    AV_WL32(pkt->data    , nblocks);
    AV_WL32(pkt->data + 4, ape->frames[ape->currentframe].skip);
    ret = avio_read(s->pb, pkt->data + extra_size, ape->frames[ape->currentframe].size);
    if (ret < 0) {
        av_packet_unref(pkt);
        return ret;
    }

    pkt->pts = ape->frames[ape->currentframe].pts;
    pkt->stream_index = 0;

    /* note: we need to modify the packet size here to handle the last
       packet */
    pkt->size = ret + extra_size;

    ape->currentframe++;

    return 0;
}

static int ape_read_close(AVFormatContext * s)
{
    APEContext *ape = s->priv_data;

    av_freep(&ape->frames);
    av_freep(&ape->seektable);
    av_freep(&ape->bittable);
    return 0;
}

static int ape_read_seek(AVFormatContext *s, int stream_index, int64_t timestamp, int flags)
{
    AVStream *st = s->streams[stream_index];
    APEContext *ape = s->priv_data;
    int index = av_index_search_timestamp(st, timestamp, flags);

    if (index < 0)
        return -1;

    if (avio_seek(s->pb, st->index_entries[index].pos, SEEK_SET) < 0)
        return -1;
    ape->currentframe = index;
    return 0;
}

AVInputFormat ff_ape_demuxer = {
    .name           = "ape",
    .long_name      = NULL_IF_CONFIG_SMALL("Monkey's Audio"),
    .priv_data_size = sizeof(APEContext),
    .read_probe     = ape_probe,
    .read_header    = ape_read_header,
    .read_packet    = ape_read_packet,
    .read_close     = ape_read_close,
    .read_seek      = ape_read_seek,
    .extensions     = "ape,apl,mac",
};<|MERGE_RESOLUTION|>--- conflicted
+++ resolved
@@ -360,19 +360,11 @@
     st->duration  = total_blocks;
     avpriv_set_pts_info(st, 64, 1, ape->samplerate);
 
-<<<<<<< HEAD
-    if (ff_alloc_extradata(st->codec, APE_EXTRADATA_SIZE))
+    if (ff_alloc_extradata(st->codecpar, APE_EXTRADATA_SIZE))
         return AVERROR(ENOMEM);
-    AV_WL16(st->codec->extradata + 0, ape->fileversion);
-    AV_WL16(st->codec->extradata + 2, ape->compressiontype);
-    AV_WL16(st->codec->extradata + 4, ape->formatflags);
-=======
-    st->codecpar->extradata = av_malloc(APE_EXTRADATA_SIZE);
-    st->codecpar->extradata_size = APE_EXTRADATA_SIZE;
     AV_WL16(st->codecpar->extradata + 0, ape->fileversion);
     AV_WL16(st->codecpar->extradata + 2, ape->compressiontype);
     AV_WL16(st->codecpar->extradata + 4, ape->formatflags);
->>>>>>> 9200514a
 
     pts = 0;
     for (i = 0; i < ape->totalframes; i++) {
