--- conflicted
+++ resolved
@@ -73,7 +73,6 @@
 } TestSourceContext;
 
 #define OFFSET(x) offsetof(TestSourceContext, x)
-<<<<<<< HEAD
 #define FLAGS AV_OPT_FLAG_VIDEO_PARAM|AV_OPT_FLAG_FILTERING_PARAM
 
 #define COMMON_OPTIONS \
@@ -105,26 +104,10 @@
 };
 
 static av_cold int init(AVFilterContext *ctx, const char *args)
-=======
-#define FLAGS AV_OPT_FLAG_VIDEO_PARAM
-
-static const AVOption testsrc_options[] = {
-    { "size",     "set video size",     OFFSET(size),     AV_OPT_TYPE_STRING, {.str = "320x240"},     .flags = FLAGS },
-    { "s",        "set video size",     OFFSET(size),     AV_OPT_TYPE_STRING, {.str = "320x240"},     .flags = FLAGS },
-    { "rate",     "set video rate",     OFFSET(rate),     AV_OPT_TYPE_STRING, {.str = "25"},          .flags = FLAGS },
-    { "r",        "set video rate",     OFFSET(rate),     AV_OPT_TYPE_STRING, {.str = "25"},          .flags = FLAGS },
-    { "duration", "set video duration", OFFSET(duration), AV_OPT_TYPE_STRING, {.str = NULL},          .flags = FLAGS },
-    { "sar",      "set video sample aspect ratio", OFFSET(sar), AV_OPT_TYPE_RATIONAL, {.dbl = 1},  0, INT_MAX, FLAGS },
-    { NULL },
-};
-
-static av_cold int init_common(AVFilterContext *ctx)
->>>>>>> 7b3eb745
 {
     TestSourceContext *test = ctx->priv;
     int ret = 0;
 
-<<<<<<< HEAD
     if ((ret = (av_set_options_string(test, args, "=", ":"))) < 0)
         return ret;
 
@@ -132,10 +115,6 @@
     if (test->duration_str &&
         (ret = av_parse_time(&test->duration, test->duration_str, 1)) < 0) {
         av_log(ctx, AV_LOG_ERROR, "Invalid duration: '%s'\n", test->duration_str);
-=======
-    if ((ret = av_parse_video_size(&test->w, &test->h, test->size)) < 0) {
-        av_log(ctx, AV_LOG_ERROR, "Invalid frame size: '%s'\n", test->size);
->>>>>>> 7b3eb745
         return ret;
     }
 
@@ -530,12 +509,7 @@
     TestSourceContext *test = ctx->priv;
 
     test->fill_picture_fn = test_fill_picture;
-<<<<<<< HEAD
-    av_opt_set_defaults(test);
-    return init(ctx, args);
-=======
-    return init_common(ctx);
->>>>>>> 7b3eb745
+    return init(ctx, NULL);
 }
 
 static int test_query_formats(AVFilterContext *ctx)
@@ -558,25 +532,17 @@
 };
 
 AVFilter avfilter_vsrc_testsrc = {
-<<<<<<< HEAD
-    .name      = "testsrc",
-    .description = NULL_IF_CONFIG_SMALL("Generate test pattern."),
-    .priv_size = sizeof(TestSourceContext),
-    .init      = test_init,
-    .uninit    = uninit,
-=======
     .name          = "testsrc",
     .description   = NULL_IF_CONFIG_SMALL("Generate test pattern."),
     .priv_size     = sizeof(TestSourceContext),
     .priv_class    = &testsrc_class,
     .init          = test_init,
->>>>>>> 7b3eb745
-
-    .query_formats   = test_query_formats,
+    .uninit        = uninit,
+
+    .query_formats = test_query_formats,
 
     .inputs    = NULL,
     .outputs   = avfilter_vsrc_testsrc_outputs,
-    .priv_class = &testsrc_class,
 };
 
 #endif /* CONFIG_TESTSRC_FILTER */
@@ -646,16 +612,9 @@
 {
     TestSourceContext *test = ctx->priv;
 
-<<<<<<< HEAD
     test->draw_once = 1;
-    test->class = &rgbtestsrc_class;
     test->fill_picture_fn = rgbtest_fill_picture;
-    av_opt_set_defaults(test);
-    return init(ctx, args);
-=======
-    test->fill_picture_fn = rgbtest_fill_picture;
-    return init_common(ctx);
->>>>>>> 7b3eb745
+    return init(ctx, NULL);
 }
 
 static int rgbtest_query_formats(AVFilterContext *ctx)
@@ -691,26 +650,18 @@
 };
 
 AVFilter avfilter_vsrc_rgbtestsrc = {
-<<<<<<< HEAD
-    .name      = "rgbtestsrc",
-    .description = NULL_IF_CONFIG_SMALL("Generate RGB test pattern."),
-    .priv_size = sizeof(TestSourceContext),
-    .init      = rgbtest_init,
-    .uninit    = uninit,
-=======
     .name          = "rgbtestsrc",
     .description   = NULL_IF_CONFIG_SMALL("Generate RGB test pattern."),
     .priv_size     = sizeof(TestSourceContext),
     .priv_class    = &rgbtestsrc_class,
     .init          = rgbtest_init,
->>>>>>> 7b3eb745
-
-    .query_formats   = rgbtest_query_formats,
+    .uninit        = uninit,
+
+    .query_formats = rgbtest_query_formats,
 
     .inputs    = NULL,
 
     .outputs   = avfilter_vsrc_rgbtestsrc_outputs,
-    .priv_class = &rgbtestsrc_class,
 };
 
 #endif /* CONFIG_RGBTESTSRC_FILTER */
