--- conflicted
+++ resolved
@@ -645,16 +645,12 @@
 OBJS-$(CONFIG_VIMA_DECODER)               += vima.o adpcm_data.o
 
 # hardware accelerators
-<<<<<<< HEAD
-OBJS-$(CONFIG_H263_VAAPI_HWACCEL)         += vaapi_mpeg4.o vaapi_mpeg.o
-=======
 OBJS-$(CONFIG_DXVA2)                      += dxva2.o
 OBJS-$(CONFIG_VAAPI)                      += vaapi.o
 OBJS-$(CONFIG_VDA)                        += vda.o
 OBJS-$(CONFIG_VDPAU)                      += vdpau.o
 
-OBJS-$(CONFIG_H263_VAAPI_HWACCEL)         += vaapi_mpeg4.o
->>>>>>> 803f8992
+OBJS-$(CONFIG_H263_VAAPI_HWACCEL)         += vaapi_mpeg4.o vaapi_mpeg.o
 OBJS-$(CONFIG_H263_VDPAU_HWACCEL)         += vdpau_mpeg4.o
 OBJS-$(CONFIG_H264_DXVA2_HWACCEL)         += dxva2_h264.o
 OBJS-$(CONFIG_H264_VAAPI_HWACCEL)         += vaapi_h264.o
