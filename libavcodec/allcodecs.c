/*
 * Provide registration of all codecs, parsers and bitstream filters for libavcodec.
 * Copyright (c) 2002 Fabrice Bellard
 *
 * This file is part of FFmpeg.
 *
 * FFmpeg is free software; you can redistribute it and/or
 * modify it under the terms of the GNU Lesser General Public
 * License as published by the Free Software Foundation; either
 * version 2.1 of the License, or (at your option) any later version.
 *
 * FFmpeg is distributed in the hope that it will be useful,
 * but WITHOUT ANY WARRANTY; without even the implied warranty of
 * MERCHANTABILITY or FITNESS FOR A PARTICULAR PURPOSE.  See the GNU
 * Lesser General Public License for more details.
 *
 * You should have received a copy of the GNU Lesser General Public
 * License along with FFmpeg; if not, write to the Free Software
 * Foundation, Inc., 51 Franklin Street, Fifth Floor, Boston, MA 02110-1301 USA
 */

/**
 * @file
 * Provide registration of all codecs, parsers and bitstream filters for libavcodec.
 */

#include "avcodec.h"

#define REGISTER_HWACCEL(X,x) { \
          extern AVHWAccel ff_##x##_hwaccel; \
          if(CONFIG_##X##_HWACCEL) av_register_hwaccel(&ff_##x##_hwaccel); }

#define REGISTER_ENCODER(X,x) { \
          extern AVCodec ff_##x##_encoder; \
          if(CONFIG_##X##_ENCODER)  avcodec_register(&ff_##x##_encoder); }
#define REGISTER_DECODER(X,x) { \
          extern AVCodec ff_##x##_decoder; \
          if(CONFIG_##X##_DECODER)  avcodec_register(&ff_##x##_decoder); }
#define REGISTER_ENCDEC(X,x)  REGISTER_ENCODER(X,x); REGISTER_DECODER(X,x)

#define REGISTER_PARSER(X,x) { \
          extern AVCodecParser ff_##x##_parser; \
          if(CONFIG_##X##_PARSER)  av_register_codec_parser(&ff_##x##_parser); }
#define REGISTER_BSF(X,x) { \
          extern AVBitStreamFilter ff_##x##_bsf; \
          if(CONFIG_##X##_BSF)     av_register_bitstream_filter(&ff_##x##_bsf); }

void avcodec_register_all(void)
{
    static int initialized;

    if (initialized)
        return;
    initialized = 1;

    /* hardware accelerators */
    REGISTER_HWACCEL (H263_VAAPI, h263_vaapi);
    REGISTER_HWACCEL (H264_DXVA2, h264_dxva2);
    REGISTER_HWACCEL (H264_VAAPI, h264_vaapi);
    REGISTER_HWACCEL (H264_VDA, h264_vda);
    REGISTER_HWACCEL (MPEG1_VDPAU, mpeg1_vdpau);
    REGISTER_HWACCEL (MPEG2_DXVA2, mpeg2_dxva2);
    REGISTER_HWACCEL (MPEG2_VAAPI, mpeg2_vaapi);
    REGISTER_HWACCEL (MPEG2_VDPAU, mpeg2_vdpau);
    REGISTER_HWACCEL (MPEG4_VAAPI, mpeg4_vaapi);
    REGISTER_HWACCEL (VC1_DXVA2, vc1_dxva2);
    REGISTER_HWACCEL (VC1_VAAPI, vc1_vaapi);
    REGISTER_HWACCEL (WMV3_DXVA2, wmv3_dxva2);
    REGISTER_HWACCEL (WMV3_VAAPI, wmv3_vaapi);

    /* video codecs */
    REGISTER_ENCODER (A64MULTI, a64multi);
    REGISTER_ENCODER (A64MULTI5, a64multi5);
    REGISTER_DECODER (AASC, aasc);
    REGISTER_ENCDEC  (AMV, amv);
    REGISTER_DECODER (ANM, anm);
    REGISTER_DECODER (ANSI, ansi);
    REGISTER_ENCDEC  (ASV1, asv1);
    REGISTER_ENCDEC  (ASV2, asv2);
    REGISTER_DECODER (AURA, aura);
    REGISTER_DECODER (AURA2, aura2);
    REGISTER_ENCDEC  (AVRP, avrp);
    REGISTER_DECODER (AVS, avs);
    REGISTER_ENCDEC  (AYUV, ayuv);
    REGISTER_DECODER (BETHSOFTVID, bethsoftvid);
    REGISTER_DECODER (BFI, bfi);
    REGISTER_DECODER (BINK, bink);
    REGISTER_ENCDEC  (BMP, bmp);
    REGISTER_DECODER (BMV_VIDEO, bmv_video);
    REGISTER_DECODER (C93, c93);
    REGISTER_DECODER (CAVS, cavs);
    REGISTER_DECODER (CDGRAPHICS, cdgraphics);
    REGISTER_DECODER (CDXL, cdxl);
    REGISTER_DECODER (CINEPAK, cinepak);
    REGISTER_ENCDEC  (CLJR, cljr);
    REGISTER_DECODER (CSCD, cscd);
    REGISTER_DECODER (CYUV, cyuv);
    REGISTER_DECODER (DFA, dfa);
    REGISTER_DECODER (DIRAC, dirac);
    REGISTER_ENCDEC  (DNXHD, dnxhd);
    REGISTER_ENCDEC  (DPX, dpx);
    REGISTER_DECODER (DSICINVIDEO, dsicinvideo);
    REGISTER_ENCDEC  (DVVIDEO, dvvideo);
    REGISTER_DECODER (DXA, dxa);
    REGISTER_DECODER (DXTORY, dxtory);
    REGISTER_DECODER (EACMV, eacmv);
    REGISTER_DECODER (EAMAD, eamad);
    REGISTER_DECODER (EATGQ, eatgq);
    REGISTER_DECODER (EATGV, eatgv);
    REGISTER_DECODER (EATQI, eatqi);
    REGISTER_DECODER (EIGHTBPS, eightbps);
    REGISTER_DECODER (EIGHTSVX_EXP, eightsvx_exp);
    REGISTER_DECODER (EIGHTSVX_FIB, eightsvx_fib);
    REGISTER_DECODER (ESCAPE124, escape124);
    REGISTER_DECODER (ESCAPE130, escape130);
    REGISTER_DECODER (EXR, exr);
    REGISTER_ENCDEC  (FFV1, ffv1);
    REGISTER_ENCDEC  (FFVHUFF, ffvhuff);
    REGISTER_ENCDEC  (FLASHSV, flashsv);
    REGISTER_ENCDEC  (FLASHSV2, flashsv2);
    REGISTER_DECODER (FLIC, flic);
    REGISTER_ENCDEC  (FLV, flv);
    REGISTER_DECODER (FOURXM, fourxm);
    REGISTER_DECODER (FRAPS, fraps);
    REGISTER_DECODER (FRWU, frwu);
    REGISTER_ENCDEC  (GIF, gif);
    REGISTER_ENCDEC  (H261, h261);
    REGISTER_ENCDEC  (H263, h263);
    REGISTER_DECODER (H263I, h263i);
    REGISTER_ENCODER (H263P, h263p);
    REGISTER_DECODER (H264, h264);
    REGISTER_DECODER (H264_CRYSTALHD, h264_crystalhd);
    REGISTER_DECODER (H264_VDPAU, h264_vdpau);
    REGISTER_ENCDEC  (HUFFYUV, huffyuv);
    REGISTER_DECODER (IDCIN, idcin);
    REGISTER_DECODER (IFF_BYTERUN1, iff_byterun1);
    REGISTER_DECODER (IFF_ILBM, iff_ilbm);
    REGISTER_DECODER (INDEO2, indeo2);
    REGISTER_DECODER (INDEO3, indeo3);
    REGISTER_DECODER (INDEO4, indeo4);
    REGISTER_DECODER (INDEO5, indeo5);
    REGISTER_DECODER (INTERPLAY_VIDEO, interplay_video);
    REGISTER_ENCDEC  (JPEG2000, jpeg2000);
    REGISTER_ENCDEC  (JPEGLS, jpegls);
    REGISTER_DECODER (JV, jv);
    REGISTER_DECODER (KGV1, kgv1);
    REGISTER_DECODER (KMVC, kmvc);
    REGISTER_DECODER (LAGARITH, lagarith);
    REGISTER_ENCODER (LJPEG, ljpeg);
    REGISTER_DECODER (LOCO, loco);
    REGISTER_DECODER (MDEC, mdec);
    REGISTER_DECODER (MIMIC, mimic);
    REGISTER_ENCDEC  (MJPEG, mjpeg);
    REGISTER_DECODER (MJPEGB, mjpegb);
    REGISTER_DECODER (MMVIDEO, mmvideo);
    REGISTER_DECODER (MOTIONPIXELS, motionpixels);
    REGISTER_DECODER (MPEG_XVMC, mpeg_xvmc);
    REGISTER_ENCDEC  (MPEG1VIDEO, mpeg1video);
    REGISTER_ENCDEC  (MPEG2VIDEO, mpeg2video);
    REGISTER_ENCDEC  (MPEG4, mpeg4);
    REGISTER_DECODER (MPEG4_CRYSTALHD, mpeg4_crystalhd);
    REGISTER_DECODER (MPEG4_VDPAU, mpeg4_vdpau);
    REGISTER_DECODER (MPEGVIDEO, mpegvideo);
    REGISTER_DECODER (MPEG_VDPAU, mpeg_vdpau);
    REGISTER_DECODER (MPEG1_VDPAU, mpeg1_vdpau);
    REGISTER_DECODER (MPEG2_CRYSTALHD, mpeg2_crystalhd);
    REGISTER_DECODER (MSMPEG4_CRYSTALHD, msmpeg4_crystalhd);
    REGISTER_DECODER (MSMPEG4V1, msmpeg4v1);
    REGISTER_ENCDEC  (MSMPEG4V2, msmpeg4v2);
    REGISTER_ENCDEC  (MSMPEG4V3, msmpeg4v3);
    REGISTER_DECODER (MSRLE, msrle);
    REGISTER_ENCDEC  (MSVIDEO1, msvideo1);
    REGISTER_DECODER (MSZH, mszh);
    REGISTER_DECODER (MXPEG, mxpeg);
    REGISTER_DECODER (NUV, nuv);
    REGISTER_ENCDEC  (PAM, pam);
    REGISTER_ENCDEC  (PBM, pbm);
    REGISTER_ENCDEC  (PCX, pcx);
    REGISTER_ENCDEC  (PGM, pgm);
    REGISTER_ENCDEC  (PGMYUV, pgmyuv);
    REGISTER_DECODER (PICTOR, pictor);
    REGISTER_ENCDEC  (PNG, png);
    REGISTER_ENCDEC  (PPM, ppm);
    REGISTER_ENCDEC  (PRORES, prores);
    REGISTER_ENCODER (PRORES_ANATOLIY, prores_anatoliy);
    REGISTER_ENCODER (PRORES_KOSTYA, prores_kostya);
    REGISTER_DECODER (PRORES_LGPL, prores_lgpl);
    REGISTER_DECODER (PTX, ptx);
    REGISTER_DECODER (QDRAW, qdraw);
    REGISTER_DECODER (QPEG, qpeg);
    REGISTER_ENCDEC  (QTRLE, qtrle);
    REGISTER_ENCDEC  (R10K,  r10k);
    REGISTER_ENCDEC  (R210,  r210);
    REGISTER_ENCDEC  (RAWVIDEO, rawvideo);
    REGISTER_DECODER (RL2, rl2);
    REGISTER_ENCDEC  (ROQ, roq);
    REGISTER_DECODER (RPZA, rpza);
    REGISTER_ENCDEC  (RV10, rv10);
    REGISTER_ENCDEC  (RV20, rv20);
    REGISTER_DECODER (RV30, rv30);
    REGISTER_DECODER (RV40, rv40);
    REGISTER_DECODER (S302M, s302m);
    REGISTER_ENCDEC  (SGI, sgi);
    REGISTER_DECODER (SMACKER, smacker);
    REGISTER_DECODER (SMC, smc);
    REGISTER_ENCDEC  (SNOW, snow);
    REGISTER_DECODER (SP5X, sp5x);
    REGISTER_ENCDEC  (SUNRAST, sunrast);
    REGISTER_ENCDEC  (SVQ1, svq1);
    REGISTER_DECODER (SVQ3, svq3);
    REGISTER_ENCDEC  (TARGA, targa);
    REGISTER_DECODER (THEORA, theora);
    REGISTER_DECODER (THP, thp);
    REGISTER_DECODER (TIERTEXSEQVIDEO, tiertexseqvideo);
    REGISTER_ENCDEC  (TIFF, tiff);
    REGISTER_DECODER (TMV, tmv);
    REGISTER_DECODER (TRUEMOTION1, truemotion1);
    REGISTER_DECODER (TRUEMOTION2, truemotion2);
    REGISTER_DECODER (TSCC, tscc);
    REGISTER_DECODER (TXD, txd);
    REGISTER_DECODER (ULTI, ulti);
    REGISTER_DECODER (UTVIDEO, utvideo);
    REGISTER_ENCDEC  (V210,  v210);
    REGISTER_DECODER (V210X, v210x);
    REGISTER_ENCDEC  (V308, v308);
    REGISTER_ENCDEC  (V408, v408);
    REGISTER_ENCDEC  (V410, v410);
    REGISTER_DECODER (VB, vb);
    REGISTER_DECODER (VBLE, vble);
    REGISTER_DECODER (VC1, vc1);
    REGISTER_DECODER (VC1_CRYSTALHD, vc1_crystalhd);
    REGISTER_DECODER (VC1_VDPAU, vc1_vdpau);
    REGISTER_DECODER (VC1IMAGE, vc1image);
    REGISTER_DECODER (VCR1, vcr1);
    REGISTER_DECODER (VMDVIDEO, vmdvideo);
    REGISTER_DECODER (VMNC, vmnc);
    REGISTER_DECODER (VP3, vp3);
    REGISTER_DECODER (VP5, vp5);
    REGISTER_DECODER (VP6, vp6);
    REGISTER_DECODER (VP6A, vp6a);
    REGISTER_DECODER (VP6F, vp6f);
    REGISTER_DECODER (VP8, vp8);
    REGISTER_DECODER (VQA, vqa);
    REGISTER_ENCDEC  (WMV1, wmv1);
    REGISTER_ENCDEC  (WMV2, wmv2);
    REGISTER_DECODER (WMV3, wmv3);
    REGISTER_DECODER (WMV3_CRYSTALHD, wmv3_crystalhd);
    REGISTER_DECODER (WMV3_VDPAU, wmv3_vdpau);
    REGISTER_DECODER (WMV3IMAGE, wmv3image);
    REGISTER_DECODER (WNV1, wnv1);
    REGISTER_DECODER (XAN_WC3, xan_wc3);
    REGISTER_DECODER (XAN_WC4, xan_wc4);
    REGISTER_ENCDEC  (XBM, xbm);
    REGISTER_DECODER (XL, xl);
    REGISTER_ENCDEC  (XWD, xwd);
    REGISTER_ENCDEC  (Y41P, y41p);
    REGISTER_DECODER (YOP, yop);
    REGISTER_ENCDEC  (YUV4, yuv4);
    REGISTER_DECODER (ZEROCODEC, zerocodec);
    REGISTER_ENCDEC  (ZLIB, zlib);
    REGISTER_ENCDEC  (ZMBV, zmbv);

    /* audio codecs */
    REGISTER_ENCDEC  (AAC, aac);
    REGISTER_DECODER (AAC_LATM, aac_latm);
    REGISTER_ENCDEC  (AC3, ac3);
    REGISTER_ENCODER (AC3_FIXED, ac3_fixed);
    REGISTER_ENCDEC  (ALAC, alac);
    REGISTER_DECODER (ALS, als);
    REGISTER_DECODER (AMRNB, amrnb);
    REGISTER_DECODER (AMRWB, amrwb);
    REGISTER_DECODER (APE, ape);
    REGISTER_DECODER (ATRAC1, atrac1);
    REGISTER_DECODER (ATRAC3, atrac3);
    REGISTER_DECODER (BINKAUDIO_DCT, binkaudio_dct);
    REGISTER_DECODER (BINKAUDIO_RDFT, binkaudio_rdft);
    REGISTER_DECODER (BMV_AUDIO, bmv_audio);
    REGISTER_DECODER (COOK, cook);
    REGISTER_ENCDEC  (DCA, dca);
    REGISTER_DECODER (DSICINAUDIO, dsicinaudio);
    REGISTER_ENCDEC  (EAC3, eac3);
    REGISTER_DECODER (FFWAVESYNTH, ffwavesynth);
    REGISTER_ENCDEC  (FLAC, flac);
    REGISTER_ENCDEC  (G723_1, g723_1);
    REGISTER_DECODER (G729, g729);
    REGISTER_DECODER (GSM, gsm);
    REGISTER_DECODER (GSM_MS, gsm_ms);
    REGISTER_DECODER (IMC, imc);
    REGISTER_DECODER (MACE3, mace3);
    REGISTER_DECODER (MACE6, mace6);
    REGISTER_DECODER (MLP, mlp);
    REGISTER_DECODER (MP1, mp1);
    REGISTER_DECODER (MP1FLOAT, mp1float);
    REGISTER_ENCDEC  (MP2, mp2);
    REGISTER_DECODER (MP2FLOAT, mp2float);
    REGISTER_DECODER (MP3, mp3);
    REGISTER_DECODER (MP3FLOAT, mp3float);
    REGISTER_DECODER (MP3ADU, mp3adu);
    REGISTER_DECODER (MP3ADUFLOAT, mp3adufloat);
    REGISTER_DECODER (MP3ON4, mp3on4);
    REGISTER_DECODER (MP3ON4FLOAT, mp3on4float);
    REGISTER_DECODER (MPC7, mpc7);
    REGISTER_DECODER (MPC8, mpc8);
    REGISTER_ENCDEC  (NELLYMOSER, nellymoser);
    REGISTER_DECODER (QCELP, qcelp);
    REGISTER_DECODER (QDM2, qdm2);
    REGISTER_ENCDEC  (RA_144, ra_144);
    REGISTER_DECODER (RA_288, ra_288);
    REGISTER_DECODER (RALF, ralf);
    REGISTER_DECODER (SHORTEN, shorten);
    REGISTER_DECODER (SIPR, sipr);
    REGISTER_DECODER (SMACKAUD, smackaud);
    REGISTER_ENCDEC  (SONIC, sonic);
    REGISTER_ENCODER (SONIC_LS, sonic_ls);
    REGISTER_DECODER (TRUEHD, truehd);
    REGISTER_DECODER (TRUESPEECH, truespeech);
    REGISTER_DECODER (TTA, tta);
    REGISTER_DECODER (TWINVQ, twinvq);
    REGISTER_DECODER (VMDAUDIO, vmdaudio);
    REGISTER_ENCDEC  (VORBIS, vorbis);
    REGISTER_DECODER (WAVPACK, wavpack);
    REGISTER_DECODER (WMALOSSLESS, wmalossless);
    REGISTER_DECODER (WMAPRO, wmapro);
    REGISTER_ENCDEC  (WMAV1, wmav1);
    REGISTER_ENCDEC  (WMAV2, wmav2);
    REGISTER_DECODER (WMAVOICE, wmavoice);
    REGISTER_DECODER (WS_SND1, ws_snd1);

    /* PCM codecs */
    REGISTER_ENCDEC  (PCM_ALAW, pcm_alaw);
    REGISTER_DECODER (PCM_BLURAY, pcm_bluray);
    REGISTER_DECODER (PCM_DVD, pcm_dvd);
    REGISTER_ENCDEC  (PCM_F32BE, pcm_f32be);
    REGISTER_ENCDEC  (PCM_F32LE, pcm_f32le);
    REGISTER_ENCDEC  (PCM_F64BE, pcm_f64be);
    REGISTER_ENCDEC  (PCM_F64LE, pcm_f64le);
    REGISTER_DECODER (PCM_LXF, pcm_lxf);
    REGISTER_ENCDEC  (PCM_MULAW, pcm_mulaw);
    REGISTER_ENCDEC  (PCM_S8, pcm_s8);
    REGISTER_DECODER (PCM_S8_PLANAR, pcm_s8_planar);
    REGISTER_ENCDEC  (PCM_S16BE, pcm_s16be);
    REGISTER_ENCDEC  (PCM_S16LE, pcm_s16le);
    REGISTER_DECODER (PCM_S16LE_PLANAR, pcm_s16le_planar);
    REGISTER_ENCDEC  (PCM_S24BE, pcm_s24be);
    REGISTER_ENCDEC  (PCM_S24DAUD, pcm_s24daud);
    REGISTER_ENCDEC  (PCM_S24LE, pcm_s24le);
    REGISTER_ENCDEC  (PCM_S32BE, pcm_s32be);
    REGISTER_ENCDEC  (PCM_S32LE, pcm_s32le);
    REGISTER_ENCDEC  (PCM_U8, pcm_u8);
    REGISTER_ENCDEC  (PCM_U16BE, pcm_u16be);
    REGISTER_ENCDEC  (PCM_U16LE, pcm_u16le);
    REGISTER_ENCDEC  (PCM_U24BE, pcm_u24be);
    REGISTER_ENCDEC  (PCM_U24LE, pcm_u24le);
    REGISTER_ENCDEC  (PCM_U32BE, pcm_u32be);
    REGISTER_ENCDEC  (PCM_U32LE, pcm_u32le);
    REGISTER_DECODER (PCM_ZORK , pcm_zork);

    /* DPCM codecs */
    REGISTER_DECODER (INTERPLAY_DPCM, interplay_dpcm);
    REGISTER_ENCDEC  (ROQ_DPCM, roq_dpcm);
    REGISTER_DECODER (SOL_DPCM, sol_dpcm);
    REGISTER_DECODER (XAN_DPCM, xan_dpcm);

    /* ADPCM codecs */
    REGISTER_DECODER (ADPCM_4XM, adpcm_4xm);
    REGISTER_ENCDEC  (ADPCM_ADX, adpcm_adx);
    REGISTER_DECODER (ADPCM_CT, adpcm_ct);
    REGISTER_DECODER (ADPCM_EA, adpcm_ea);
    REGISTER_DECODER (ADPCM_EA_MAXIS_XA, adpcm_ea_maxis_xa);
    REGISTER_DECODER (ADPCM_EA_R1, adpcm_ea_r1);
    REGISTER_DECODER (ADPCM_EA_R2, adpcm_ea_r2);
    REGISTER_DECODER (ADPCM_EA_R3, adpcm_ea_r3);
    REGISTER_DECODER (ADPCM_EA_XAS, adpcm_ea_xas);
    REGISTER_ENCDEC  (ADPCM_G722, adpcm_g722);
    REGISTER_ENCDEC  (ADPCM_G726, adpcm_g726);
    REGISTER_DECODER (ADPCM_IMA_AMV, adpcm_ima_amv);
    REGISTER_DECODER (ADPCM_IMA_APC, adpcm_ima_apc);
    REGISTER_DECODER (ADPCM_IMA_DK3, adpcm_ima_dk3);
    REGISTER_DECODER (ADPCM_IMA_DK4, adpcm_ima_dk4);
    REGISTER_DECODER (ADPCM_IMA_EA_EACS, adpcm_ima_ea_eacs);
    REGISTER_DECODER (ADPCM_IMA_EA_SEAD, adpcm_ima_ea_sead);
    REGISTER_DECODER (ADPCM_IMA_ISS, adpcm_ima_iss);
    REGISTER_ENCDEC  (ADPCM_IMA_QT, adpcm_ima_qt);
    REGISTER_DECODER (ADPCM_IMA_SMJPEG, adpcm_ima_smjpeg);
    REGISTER_ENCDEC  (ADPCM_IMA_WAV, adpcm_ima_wav);
    REGISTER_DECODER (ADPCM_IMA_WS, adpcm_ima_ws);
    REGISTER_ENCDEC  (ADPCM_MS, adpcm_ms);
    REGISTER_DECODER (ADPCM_SBPRO_2, adpcm_sbpro_2);
    REGISTER_DECODER (ADPCM_SBPRO_3, adpcm_sbpro_3);
    REGISTER_DECODER (ADPCM_SBPRO_4, adpcm_sbpro_4);
    REGISTER_ENCDEC  (ADPCM_SWF, adpcm_swf);
    REGISTER_DECODER (ADPCM_THP, adpcm_thp);
    REGISTER_DECODER (ADPCM_XA, adpcm_xa);
    REGISTER_ENCDEC  (ADPCM_YAMAHA, adpcm_yamaha);

    /* subtitles */
    REGISTER_ENCDEC  (ASS, ass);
    REGISTER_ENCDEC  (DVBSUB, dvbsub);
    REGISTER_ENCDEC  (DVDSUB, dvdsub);
    REGISTER_DECODER (PGSSUB, pgssub);
    REGISTER_ENCDEC  (SRT, srt);
    REGISTER_ENCDEC  (XSUB, xsub);

    /* external libraries */
<<<<<<< HEAD
    REGISTER_DECODER (LIBCELT, libcelt);
    REGISTER_DECODER (LIBDIRAC, libdirac);
=======
>>>>>>> 7521c4ba
    REGISTER_ENCODER (LIBFAAC, libfaac);
    REGISTER_ENCDEC  (LIBGSM, libgsm);
    REGISTER_ENCDEC  (LIBGSM_MS, libgsm_ms);
    REGISTER_ENCODER (LIBMP3LAME, libmp3lame);
    REGISTER_ENCDEC  (LIBOPENCORE_AMRNB, libopencore_amrnb);
    REGISTER_DECODER (LIBOPENCORE_AMRWB, libopencore_amrwb);
    REGISTER_ENCDEC  (LIBOPENJPEG, libopenjpeg);
    REGISTER_ENCDEC  (LIBSCHROEDINGER, libschroedinger);
    REGISTER_ENCDEC  (LIBSPEEX, libspeex);
    REGISTER_DECODER (LIBSTAGEFRIGHT_H264, libstagefright_h264);
    REGISTER_ENCODER (LIBTHEORA, libtheora);
    REGISTER_ENCDEC  (LIBUTVIDEO, libutvideo);
    REGISTER_ENCODER (LIBVO_AACENC, libvo_aacenc);
    REGISTER_ENCODER (LIBVO_AMRWBENC, libvo_amrwbenc);
    REGISTER_ENCODER (LIBVORBIS, libvorbis);
    REGISTER_ENCDEC  (LIBVPX, libvpx);
    REGISTER_ENCODER (LIBX264, libx264);
    REGISTER_ENCODER (LIBX264RGB, libx264rgb);
    REGISTER_ENCODER (LIBXAVS, libxavs);
    REGISTER_ENCODER (LIBXVID, libxvid);
    REGISTER_ENCODER (LIBAACPLUS, libaacplus);

    /* text */
    REGISTER_DECODER (BINTEXT, bintext);
    REGISTER_DECODER (XBIN, xbin);
    REGISTER_DECODER (IDF, idf);

    /* parsers */
    REGISTER_PARSER  (AAC, aac);
    REGISTER_PARSER  (AAC_LATM, aac_latm);
    REGISTER_PARSER  (AC3, ac3);
    REGISTER_PARSER  (ADX, adx);
    REGISTER_PARSER  (CAVSVIDEO, cavsvideo);
    REGISTER_PARSER  (COOK, cook);
    REGISTER_PARSER  (DCA, dca);
    REGISTER_PARSER  (DIRAC, dirac);
    REGISTER_PARSER  (DNXHD, dnxhd);
    REGISTER_PARSER  (DVBSUB, dvbsub);
    REGISTER_PARSER  (DVDSUB, dvdsub);
    REGISTER_PARSER  (FLAC, flac);
    REGISTER_PARSER  (GSM, gsm);
    REGISTER_PARSER  (H261, h261);
    REGISTER_PARSER  (H263, h263);
    REGISTER_PARSER  (H264, h264);
    REGISTER_PARSER  (MJPEG, mjpeg);
    REGISTER_PARSER  (MLP, mlp);
    REGISTER_PARSER  (MPEG4VIDEO, mpeg4video);
    REGISTER_PARSER  (MPEGAUDIO, mpegaudio);
    REGISTER_PARSER  (MPEGVIDEO, mpegvideo);
    REGISTER_PARSER  (PNM, pnm);
    REGISTER_PARSER  (RV30, rv30);
    REGISTER_PARSER  (RV40, rv40);
    REGISTER_PARSER  (VC1, vc1);
    REGISTER_PARSER  (VORBIS, vorbis);
    REGISTER_PARSER  (VP3, vp3);
    REGISTER_PARSER  (VP8, vp8);

    /* bitstream filters */
    REGISTER_BSF     (AAC_ADTSTOASC, aac_adtstoasc);
    REGISTER_BSF     (CHOMP, chomp);
    REGISTER_BSF     (DUMP_EXTRADATA, dump_extradata);
    REGISTER_BSF     (H264_MP4TOANNEXB, h264_mp4toannexb);
    REGISTER_BSF     (IMX_DUMP_HEADER, imx_dump_header);
    REGISTER_BSF     (MJPEG2JPEG, mjpeg2jpeg);
    REGISTER_BSF     (MJPEGA_DUMP_HEADER, mjpega_dump_header);
    REGISTER_BSF     (MP3_HEADER_COMPRESS, mp3_header_compress);
    REGISTER_BSF     (MP3_HEADER_DECOMPRESS, mp3_header_decompress);
    REGISTER_BSF     (MOV2TEXTSUB, mov2textsub);
    REGISTER_BSF     (NOISE, noise);
    REGISTER_BSF     (REMOVE_EXTRADATA, remove_extradata);
    REGISTER_BSF     (TEXT2MOVSUB, text2movsub);
}<|MERGE_RESOLUTION|>--- conflicted
+++ resolved
@@ -402,11 +402,7 @@
     REGISTER_ENCDEC  (XSUB, xsub);
 
     /* external libraries */
-<<<<<<< HEAD
     REGISTER_DECODER (LIBCELT, libcelt);
-    REGISTER_DECODER (LIBDIRAC, libdirac);
-=======
->>>>>>> 7521c4ba
     REGISTER_ENCODER (LIBFAAC, libfaac);
     REGISTER_ENCDEC  (LIBGSM, libgsm);
     REGISTER_ENCDEC  (LIBGSM_MS, libgsm_ms);
