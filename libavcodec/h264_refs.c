--- conflicted
+++ resolved
@@ -844,13 +844,8 @@
                 mmco[i].opcode = opcode;
                 if (opcode == MMCO_SHORT2UNUSED || opcode == MMCO_SHORT2LONG) {
                     mmco[i].short_pic_num =
-<<<<<<< HEAD
-                        (h->curr_pic_num - get_ue_golomb_long(gb) - 1) &
-                            (h->max_pic_num - 1);
-=======
-                        (sl->curr_pic_num - get_ue_golomb(gb) - 1) &
+                        (sl->curr_pic_num - get_ue_golomb_long(gb) - 1) &
                             (sl->max_pic_num - 1);
->>>>>>> debca908
 #if 0
                     if (mmco[i].short_pic_num >= h->short_ref_count ||
                         !h->short_ref[mmco[i].short_pic_num]) {
