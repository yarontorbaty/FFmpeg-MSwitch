/*
 * Copyright (c) 2004 Romain Dolbeau <romain@dolbeau.org>
 *
 * This file is part of FFmpeg.
 *
 * FFmpeg is free software; you can redistribute it and/or
 * modify it under the terms of the GNU Lesser General Public
 * License as published by the Free Software Foundation; either
 * version 2.1 of the License, or (at your option) any later version.
 *
 * FFmpeg is distributed in the hope that it will be useful,
 * but WITHOUT ANY WARRANTY; without even the implied warranty of
 * MERCHANTABILITY or FITNESS FOR A PARTICULAR PURPOSE.  See the GNU
 * Lesser General Public License for more details.
 *
 * You should have received a copy of the GNU Lesser General Public
 * License along with FFmpeg; if not, write to the Free Software
 * Foundation, Inc., 51 Franklin Street, Fifth Floor, Boston, MA 02110-1301 USA
 */

#include "libavutil/cpu.h"
#include "libavcodec/dsputil.h"
#include "libavcodec/h264data.h"
#include "libavcodec/h264dsp.h"

#include "dsputil_altivec.h"
#include "util_altivec.h"
#include "types_altivec.h"

#define PUT_OP_U8_ALTIVEC(d, s, dst) d = s
#define AVG_OP_U8_ALTIVEC(d, s, dst) d = vec_avg(dst, s)

#define OP_U8_ALTIVEC                          PUT_OP_U8_ALTIVEC
#define PREFIX_h264_chroma_mc8_altivec         put_h264_chroma_mc8_altivec
#define PREFIX_h264_chroma_mc8_num             altivec_put_h264_chroma_mc8_num
#define PREFIX_h264_qpel16_h_lowpass_altivec   put_h264_qpel16_h_lowpass_altivec
#define PREFIX_h264_qpel16_h_lowpass_num       altivec_put_h264_qpel16_h_lowpass_num
#define PREFIX_h264_qpel16_v_lowpass_altivec   put_h264_qpel16_v_lowpass_altivec
#define PREFIX_h264_qpel16_v_lowpass_num       altivec_put_h264_qpel16_v_lowpass_num
#define PREFIX_h264_qpel16_hv_lowpass_altivec  put_h264_qpel16_hv_lowpass_altivec
#define PREFIX_h264_qpel16_hv_lowpass_num      altivec_put_h264_qpel16_hv_lowpass_num
#include "h264_template_altivec.c"
#undef OP_U8_ALTIVEC
#undef PREFIX_h264_chroma_mc8_altivec
#undef PREFIX_h264_chroma_mc8_num
#undef PREFIX_h264_qpel16_h_lowpass_altivec
#undef PREFIX_h264_qpel16_h_lowpass_num
#undef PREFIX_h264_qpel16_v_lowpass_altivec
#undef PREFIX_h264_qpel16_v_lowpass_num
#undef PREFIX_h264_qpel16_hv_lowpass_altivec
#undef PREFIX_h264_qpel16_hv_lowpass_num

#define OP_U8_ALTIVEC                          AVG_OP_U8_ALTIVEC
#define PREFIX_h264_chroma_mc8_altivec         avg_h264_chroma_mc8_altivec
#define PREFIX_h264_chroma_mc8_num             altivec_avg_h264_chroma_mc8_num
#define PREFIX_h264_qpel16_h_lowpass_altivec   avg_h264_qpel16_h_lowpass_altivec
#define PREFIX_h264_qpel16_h_lowpass_num       altivec_avg_h264_qpel16_h_lowpass_num
#define PREFIX_h264_qpel16_v_lowpass_altivec   avg_h264_qpel16_v_lowpass_altivec
#define PREFIX_h264_qpel16_v_lowpass_num       altivec_avg_h264_qpel16_v_lowpass_num
#define PREFIX_h264_qpel16_hv_lowpass_altivec  avg_h264_qpel16_hv_lowpass_altivec
#define PREFIX_h264_qpel16_hv_lowpass_num      altivec_avg_h264_qpel16_hv_lowpass_num
#include "h264_template_altivec.c"
#undef OP_U8_ALTIVEC
#undef PREFIX_h264_chroma_mc8_altivec
#undef PREFIX_h264_chroma_mc8_num
#undef PREFIX_h264_qpel16_h_lowpass_altivec
#undef PREFIX_h264_qpel16_h_lowpass_num
#undef PREFIX_h264_qpel16_v_lowpass_altivec
#undef PREFIX_h264_qpel16_v_lowpass_num
#undef PREFIX_h264_qpel16_hv_lowpass_altivec
#undef PREFIX_h264_qpel16_hv_lowpass_num

#define H264_MC(OPNAME, SIZE, CODETYPE) \
static void OPNAME ## h264_qpel ## SIZE ## _mc00_ ## CODETYPE (uint8_t *dst, uint8_t *src, int stride){\
    OPNAME ## pixels ## SIZE ## _ ## CODETYPE(dst, src, stride, SIZE);\
}\
\
static void OPNAME ## h264_qpel ## SIZE ## _mc10_ ## CODETYPE(uint8_t *dst, uint8_t *src, int stride){ \
    DECLARE_ALIGNED(16, uint8_t, half)[SIZE*SIZE];\
    put_h264_qpel ## SIZE ## _h_lowpass_ ## CODETYPE(half, src, SIZE, stride);\
    OPNAME ## pixels ## SIZE ## _l2_ ## CODETYPE(dst, src, half, stride, stride, SIZE);\
}\
\
static void OPNAME ## h264_qpel ## SIZE ## _mc20_ ## CODETYPE(uint8_t *dst, uint8_t *src, int stride){\
    OPNAME ## h264_qpel ## SIZE ## _h_lowpass_ ## CODETYPE(dst, src, stride, stride);\
}\
\
static void OPNAME ## h264_qpel ## SIZE ## _mc30_ ## CODETYPE(uint8_t *dst, uint8_t *src, int stride){\
    DECLARE_ALIGNED(16, uint8_t, half)[SIZE*SIZE];\
    put_h264_qpel ## SIZE ## _h_lowpass_ ## CODETYPE(half, src, SIZE, stride);\
    OPNAME ## pixels ## SIZE ## _l2_ ## CODETYPE(dst, src+1, half, stride, stride, SIZE);\
}\
\
static void OPNAME ## h264_qpel ## SIZE ## _mc01_ ## CODETYPE(uint8_t *dst, uint8_t *src, int stride){\
    DECLARE_ALIGNED(16, uint8_t, half)[SIZE*SIZE];\
    put_h264_qpel ## SIZE ## _v_lowpass_ ## CODETYPE(half, src, SIZE, stride);\
    OPNAME ## pixels ## SIZE ## _l2_ ## CODETYPE(dst, src, half, stride, stride, SIZE);\
}\
\
static void OPNAME ## h264_qpel ## SIZE ## _mc02_ ## CODETYPE(uint8_t *dst, uint8_t *src, int stride){\
    OPNAME ## h264_qpel ## SIZE ## _v_lowpass_ ## CODETYPE(dst, src, stride, stride);\
}\
\
static void OPNAME ## h264_qpel ## SIZE ## _mc03_ ## CODETYPE(uint8_t *dst, uint8_t *src, int stride){\
    DECLARE_ALIGNED(16, uint8_t, half)[SIZE*SIZE];\
    put_h264_qpel ## SIZE ## _v_lowpass_ ## CODETYPE(half, src, SIZE, stride);\
    OPNAME ## pixels ## SIZE ## _l2_ ## CODETYPE(dst, src+stride, half, stride, stride, SIZE);\
}\
\
static void OPNAME ## h264_qpel ## SIZE ## _mc11_ ## CODETYPE(uint8_t *dst, uint8_t *src, int stride){\
    DECLARE_ALIGNED(16, uint8_t, halfH)[SIZE*SIZE];\
    DECLARE_ALIGNED(16, uint8_t, halfV)[SIZE*SIZE];\
    put_h264_qpel ## SIZE ## _h_lowpass_ ## CODETYPE(halfH, src, SIZE, stride);\
    put_h264_qpel ## SIZE ## _v_lowpass_ ## CODETYPE(halfV, src, SIZE, stride);\
    OPNAME ## pixels ## SIZE ## _l2_ ## CODETYPE(dst, halfH, halfV, stride, SIZE, SIZE);\
}\
\
static void OPNAME ## h264_qpel ## SIZE ## _mc31_ ## CODETYPE(uint8_t *dst, uint8_t *src, int stride){\
    DECLARE_ALIGNED(16, uint8_t, halfH)[SIZE*SIZE];\
    DECLARE_ALIGNED(16, uint8_t, halfV)[SIZE*SIZE];\
    put_h264_qpel ## SIZE ## _h_lowpass_ ## CODETYPE(halfH, src, SIZE, stride);\
    put_h264_qpel ## SIZE ## _v_lowpass_ ## CODETYPE(halfV, src+1, SIZE, stride);\
    OPNAME ## pixels ## SIZE ## _l2_ ## CODETYPE(dst, halfH, halfV, stride, SIZE, SIZE);\
}\
\
static void OPNAME ## h264_qpel ## SIZE ## _mc13_ ## CODETYPE(uint8_t *dst, uint8_t *src, int stride){\
    DECLARE_ALIGNED(16, uint8_t, halfH)[SIZE*SIZE];\
    DECLARE_ALIGNED(16, uint8_t, halfV)[SIZE*SIZE];\
    put_h264_qpel ## SIZE ## _h_lowpass_ ## CODETYPE(halfH, src + stride, SIZE, stride);\
    put_h264_qpel ## SIZE ## _v_lowpass_ ## CODETYPE(halfV, src, SIZE, stride);\
    OPNAME ## pixels ## SIZE ## _l2_ ## CODETYPE(dst, halfH, halfV, stride, SIZE, SIZE);\
}\
\
static void OPNAME ## h264_qpel ## SIZE ## _mc33_ ## CODETYPE(uint8_t *dst, uint8_t *src, int stride){\
    DECLARE_ALIGNED(16, uint8_t, halfH)[SIZE*SIZE];\
    DECLARE_ALIGNED(16, uint8_t, halfV)[SIZE*SIZE];\
    put_h264_qpel ## SIZE ## _h_lowpass_ ## CODETYPE(halfH, src + stride, SIZE, stride);\
    put_h264_qpel ## SIZE ## _v_lowpass_ ## CODETYPE(halfV, src+1, SIZE, stride);\
    OPNAME ## pixels ## SIZE ## _l2_ ## CODETYPE(dst, halfH, halfV, stride, SIZE, SIZE);\
}\
\
static void OPNAME ## h264_qpel ## SIZE ## _mc22_ ## CODETYPE(uint8_t *dst, uint8_t *src, int stride){\
    DECLARE_ALIGNED(16, int16_t, tmp)[SIZE*(SIZE+8)];\
    OPNAME ## h264_qpel ## SIZE ## _hv_lowpass_ ## CODETYPE(dst, tmp, src, stride, SIZE, stride);\
}\
\
static void OPNAME ## h264_qpel ## SIZE ## _mc21_ ## CODETYPE(uint8_t *dst, uint8_t *src, int stride){\
    DECLARE_ALIGNED(16, uint8_t, halfH)[SIZE*SIZE];\
    DECLARE_ALIGNED(16, uint8_t, halfHV)[SIZE*SIZE];\
    DECLARE_ALIGNED(16, int16_t, tmp)[SIZE*(SIZE+8)];\
    put_h264_qpel ## SIZE ## _h_lowpass_ ## CODETYPE(halfH, src, SIZE, stride);\
    put_h264_qpel ## SIZE ## _hv_lowpass_ ## CODETYPE(halfHV, tmp, src, SIZE, SIZE, stride);\
    OPNAME ## pixels ## SIZE ## _l2_ ## CODETYPE(dst, halfH, halfHV, stride, SIZE, SIZE);\
}\
\
static void OPNAME ## h264_qpel ## SIZE ## _mc23_ ## CODETYPE(uint8_t *dst, uint8_t *src, int stride){\
    DECLARE_ALIGNED(16, uint8_t, halfH)[SIZE*SIZE];\
    DECLARE_ALIGNED(16, uint8_t, halfHV)[SIZE*SIZE];\
    DECLARE_ALIGNED(16, int16_t, tmp)[SIZE*(SIZE+8)];\
    put_h264_qpel ## SIZE ## _h_lowpass_ ## CODETYPE(halfH, src + stride, SIZE, stride);\
    put_h264_qpel ## SIZE ## _hv_lowpass_ ## CODETYPE(halfHV, tmp, src, SIZE, SIZE, stride);\
    OPNAME ## pixels ## SIZE ## _l2_ ## CODETYPE(dst, halfH, halfHV, stride, SIZE, SIZE);\
}\
\
static void OPNAME ## h264_qpel ## SIZE ## _mc12_ ## CODETYPE(uint8_t *dst, uint8_t *src, int stride){\
    DECLARE_ALIGNED(16, uint8_t, halfV)[SIZE*SIZE];\
    DECLARE_ALIGNED(16, uint8_t, halfHV)[SIZE*SIZE];\
    DECLARE_ALIGNED(16, int16_t, tmp)[SIZE*(SIZE+8)];\
    put_h264_qpel ## SIZE ## _v_lowpass_ ## CODETYPE(halfV, src, SIZE, stride);\
    put_h264_qpel ## SIZE ## _hv_lowpass_ ## CODETYPE(halfHV, tmp, src, SIZE, SIZE, stride);\
    OPNAME ## pixels ## SIZE ## _l2_ ## CODETYPE(dst, halfV, halfHV, stride, SIZE, SIZE);\
}\
\
static void OPNAME ## h264_qpel ## SIZE ## _mc32_ ## CODETYPE(uint8_t *dst, uint8_t *src, int stride){\
    DECLARE_ALIGNED(16, uint8_t, halfV)[SIZE*SIZE];\
    DECLARE_ALIGNED(16, uint8_t, halfHV)[SIZE*SIZE];\
    DECLARE_ALIGNED(16, int16_t, tmp)[SIZE*(SIZE+8)];\
    put_h264_qpel ## SIZE ## _v_lowpass_ ## CODETYPE(halfV, src+1, SIZE, stride);\
    put_h264_qpel ## SIZE ## _hv_lowpass_ ## CODETYPE(halfHV, tmp, src, SIZE, SIZE, stride);\
    OPNAME ## pixels ## SIZE ## _l2_ ## CODETYPE(dst, halfV, halfHV, stride, SIZE, SIZE);\
}\

static inline void put_pixels16_l2_altivec( uint8_t * dst, const uint8_t * src1,
                                    const uint8_t * src2, int dst_stride,
                                    int src_stride1, int h)
{
    int i;
    vec_u8 a, b, d, tmp1, tmp2, mask, mask_, edges, align;

    mask_ = vec_lvsl(0, src2);

    for (i = 0; i < h; i++) {

        tmp1 = vec_ld(i * src_stride1, src1);
        mask = vec_lvsl(i * src_stride1, src1);
        tmp2 = vec_ld(i * src_stride1 + 15, src1);

        a = vec_perm(tmp1, tmp2, mask);

        tmp1 = vec_ld(i * 16, src2);
        tmp2 = vec_ld(i * 16 + 15, src2);

        b = vec_perm(tmp1, tmp2, mask_);

        tmp1 = vec_ld(0, dst);
        mask = vec_lvsl(0, dst);
        tmp2 = vec_ld(15, dst);

        d = vec_avg(a, b);

        edges = vec_perm(tmp2, tmp1, mask);

        align = vec_lvsr(0, dst);

        tmp2 = vec_perm(d, edges, align);
        tmp1 = vec_perm(edges, d, align);

        vec_st(tmp2, 15, dst);
        vec_st(tmp1, 0 , dst);

        dst += dst_stride;
    }
}

static inline void avg_pixels16_l2_altivec( uint8_t * dst, const uint8_t * src1,
                                    const uint8_t * src2, int dst_stride,
                                    int src_stride1, int h)
{
    int i;
    vec_u8 a, b, d, tmp1, tmp2, mask, mask_, edges, align;

    mask_ = vec_lvsl(0, src2);

    for (i = 0; i < h; i++) {

        tmp1 = vec_ld(i * src_stride1, src1);
        mask = vec_lvsl(i * src_stride1, src1);
        tmp2 = vec_ld(i * src_stride1 + 15, src1);

        a = vec_perm(tmp1, tmp2, mask);

        tmp1 = vec_ld(i * 16, src2);
        tmp2 = vec_ld(i * 16 + 15, src2);

        b = vec_perm(tmp1, tmp2, mask_);

        tmp1 = vec_ld(0, dst);
        mask = vec_lvsl(0, dst);
        tmp2 = vec_ld(15, dst);

        d = vec_avg(vec_perm(tmp1, tmp2, mask), vec_avg(a, b));

        edges = vec_perm(tmp2, tmp1, mask);

        align = vec_lvsr(0, dst);

        tmp2 = vec_perm(d, edges, align);
        tmp1 = vec_perm(edges, d, align);

        vec_st(tmp2, 15, dst);
        vec_st(tmp1, 0 , dst);

        dst += dst_stride;
    }
}

/* Implemented but could be faster
#define put_pixels16_l2_altivec(d,s1,s2,ds,s1s,h) put_pixels16_l2(d,s1,s2,ds,s1s,16,h)
#define avg_pixels16_l2_altivec(d,s1,s2,ds,s1s,h) avg_pixels16_l2(d,s1,s2,ds,s1s,16,h)
 */

H264_MC(put_, 16, altivec)
H264_MC(avg_, 16, altivec)


/****************************************************************************
 * IDCT transform:
 ****************************************************************************/

#define VEC_1D_DCT(vb0,vb1,vb2,vb3,va0,va1,va2,va3)               \
    /* 1st stage */                                               \
    vz0 = vec_add(vb0,vb2);       /* temp[0] = Y[0] + Y[2] */     \
    vz1 = vec_sub(vb0,vb2);       /* temp[1] = Y[0] - Y[2] */     \
    vz2 = vec_sra(vb1,vec_splat_u16(1));                          \
    vz2 = vec_sub(vz2,vb3);       /* temp[2] = Y[1].1/2 - Y[3] */ \
    vz3 = vec_sra(vb3,vec_splat_u16(1));                          \
    vz3 = vec_add(vb1,vz3);       /* temp[3] = Y[1] + Y[3].1/2 */ \
    /* 2nd stage: output */                                       \
    va0 = vec_add(vz0,vz3);       /* x[0] = temp[0] + temp[3] */  \
    va1 = vec_add(vz1,vz2);       /* x[1] = temp[1] + temp[2] */  \
    va2 = vec_sub(vz1,vz2);       /* x[2] = temp[1] - temp[2] */  \
    va3 = vec_sub(vz0,vz3)        /* x[3] = temp[0] - temp[3] */

#define VEC_TRANSPOSE_4(a0,a1,a2,a3,b0,b1,b2,b3) \
    b0 = vec_mergeh( a0, a0 ); \
    b1 = vec_mergeh( a1, a0 ); \
    b2 = vec_mergeh( a2, a0 ); \
    b3 = vec_mergeh( a3, a0 ); \
    a0 = vec_mergeh( b0, b2 ); \
    a1 = vec_mergel( b0, b2 ); \
    a2 = vec_mergeh( b1, b3 ); \
    a3 = vec_mergel( b1, b3 ); \
    b0 = vec_mergeh( a0, a2 ); \
    b1 = vec_mergel( a0, a2 ); \
    b2 = vec_mergeh( a1, a3 ); \
    b3 = vec_mergel( a1, a3 )

#define VEC_LOAD_U8_ADD_S16_STORE_U8(va)                      \
    vdst_orig = vec_ld(0, dst);                               \
    vdst = vec_perm(vdst_orig, zero_u8v, vdst_mask);          \
    vdst_ss = (vec_s16) vec_mergeh(zero_u8v, vdst);         \
    va = vec_add(va, vdst_ss);                                \
    va_u8 = vec_packsu(va, zero_s16v);                        \
    va_u32 = vec_splat((vec_u32)va_u8, 0);                  \
    vec_ste(va_u32, element, (uint32_t*)dst);

static void ff_h264_idct_add_altivec(uint8_t *dst, DCTELEM *block, int stride)
{
    vec_s16 va0, va1, va2, va3;
    vec_s16 vz0, vz1, vz2, vz3;
    vec_s16 vtmp0, vtmp1, vtmp2, vtmp3;
    vec_u8 va_u8;
    vec_u32 va_u32;
    vec_s16 vdst_ss;
    const vec_u16 v6us = vec_splat_u16(6);
    vec_u8 vdst, vdst_orig;
    vec_u8 vdst_mask = vec_lvsl(0, dst);
    int element = ((unsigned long)dst & 0xf) >> 2;
    LOAD_ZERO;

    block[0] += 32;  /* add 32 as a DC-level for rounding */

    vtmp0 = vec_ld(0,block);
    vtmp1 = vec_sld(vtmp0, vtmp0, 8);
    vtmp2 = vec_ld(16,block);
    vtmp3 = vec_sld(vtmp2, vtmp2, 8);

    VEC_1D_DCT(vtmp0,vtmp1,vtmp2,vtmp3,va0,va1,va2,va3);
    VEC_TRANSPOSE_4(va0,va1,va2,va3,vtmp0,vtmp1,vtmp2,vtmp3);
    VEC_1D_DCT(vtmp0,vtmp1,vtmp2,vtmp3,va0,va1,va2,va3);

    va0 = vec_sra(va0,v6us);
    va1 = vec_sra(va1,v6us);
    va2 = vec_sra(va2,v6us);
    va3 = vec_sra(va3,v6us);

    VEC_LOAD_U8_ADD_S16_STORE_U8(va0);
    dst += stride;
    VEC_LOAD_U8_ADD_S16_STORE_U8(va1);
    dst += stride;
    VEC_LOAD_U8_ADD_S16_STORE_U8(va2);
    dst += stride;
    VEC_LOAD_U8_ADD_S16_STORE_U8(va3);
}

#define IDCT8_1D_ALTIVEC(s0, s1, s2, s3, s4, s5, s6, s7,  d0, d1, d2, d3, d4, d5, d6, d7) {\
    /*        a0  = SRC(0) + SRC(4); */ \
    vec_s16 a0v = vec_add(s0, s4);    \
    /*        a2  = SRC(0) - SRC(4); */ \
    vec_s16 a2v = vec_sub(s0, s4);    \
    /*        a4  =           (SRC(2)>>1) - SRC(6); */ \
    vec_s16 a4v = vec_sub(vec_sra(s2, onev), s6);    \
    /*        a6  =           (SRC(6)>>1) + SRC(2); */ \
    vec_s16 a6v = vec_add(vec_sra(s6, onev), s2);    \
    /*        b0  =         a0 + a6; */ \
    vec_s16 b0v = vec_add(a0v, a6v);  \
    /*        b2  =         a2 + a4; */ \
    vec_s16 b2v = vec_add(a2v, a4v);  \
    /*        b4  =         a2 - a4; */ \
    vec_s16 b4v = vec_sub(a2v, a4v);  \
    /*        b6  =         a0 - a6; */ \
    vec_s16 b6v = vec_sub(a0v, a6v);  \
    /* a1 =  SRC(5) - SRC(3) - SRC(7) - (SRC(7)>>1); */ \
    /*        a1 =             (SRC(5)-SRC(3)) -  (SRC(7)  +  (SRC(7)>>1)); */ \
    vec_s16 a1v = vec_sub( vec_sub(s5, s3), vec_add(s7, vec_sra(s7, onev)) ); \
    /* a3 =  SRC(7) + SRC(1) - SRC(3) - (SRC(3)>>1); */ \
    /*        a3 =             (SRC(7)+SRC(1)) -  (SRC(3)  +  (SRC(3)>>1)); */ \
    vec_s16 a3v = vec_sub( vec_add(s7, s1), vec_add(s3, vec_sra(s3, onev)) );\
    /* a5 =  SRC(7) - SRC(1) + SRC(5) + (SRC(5)>>1); */ \
    /*        a5 =             (SRC(7)-SRC(1)) +   SRC(5) +   (SRC(5)>>1); */ \
    vec_s16 a5v = vec_add( vec_sub(s7, s1), vec_add(s5, vec_sra(s5, onev)) );\
    /*        a7 =                SRC(5)+SRC(3) +  SRC(1) +   (SRC(1)>>1); */ \
    vec_s16 a7v = vec_add( vec_add(s5, s3), vec_add(s1, vec_sra(s1, onev)) );\
    /*        b1 =                  (a7>>2)  +  a1; */ \
    vec_s16 b1v = vec_add( vec_sra(a7v, twov), a1v); \
    /*        b3 =          a3 +        (a5>>2); */ \
    vec_s16 b3v = vec_add(a3v, vec_sra(a5v, twov)); \
    /*        b5 =                  (a3>>2)  -   a5; */ \
    vec_s16 b5v = vec_sub( vec_sra(a3v, twov), a5v); \
    /*        b7 =           a7 -        (a1>>2); */ \
    vec_s16 b7v = vec_sub( a7v, vec_sra(a1v, twov)); \
    /* DST(0,    b0 + b7); */ \
    d0 = vec_add(b0v, b7v); \
    /* DST(1,    b2 + b5); */ \
    d1 = vec_add(b2v, b5v); \
    /* DST(2,    b4 + b3); */ \
    d2 = vec_add(b4v, b3v); \
    /* DST(3,    b6 + b1); */ \
    d3 = vec_add(b6v, b1v); \
    /* DST(4,    b6 - b1); */ \
    d4 = vec_sub(b6v, b1v); \
    /* DST(5,    b4 - b3); */ \
    d5 = vec_sub(b4v, b3v); \
    /* DST(6,    b2 - b5); */ \
    d6 = vec_sub(b2v, b5v); \
    /* DST(7,    b0 - b7); */ \
    d7 = vec_sub(b0v, b7v); \
}

#define ALTIVEC_STORE_SUM_CLIP(dest, idctv, perm_ldv, perm_stv, sel) { \
    /* unaligned load */                                       \
    vec_u8 hv = vec_ld( 0, dest );                           \
    vec_u8 lv = vec_ld( 7, dest );                           \
    vec_u8 dstv   = vec_perm( hv, lv, (vec_u8)perm_ldv );  \
    vec_s16 idct_sh6 = vec_sra(idctv, sixv);                 \
    vec_u16 dst16 = (vec_u16)vec_mergeh(zero_u8v, dstv);   \
    vec_s16 idstsum = vec_adds(idct_sh6, (vec_s16)dst16);  \
    vec_u8 idstsum8 = vec_packsu(zero_s16v, idstsum);        \
    vec_u8 edgehv;                                           \
    /* unaligned store */                                      \
    vec_u8 bodyv  = vec_perm( idstsum8, idstsum8, perm_stv );\
    vec_u8 edgelv = vec_perm( sel, zero_u8v, perm_stv );     \
    lv    = vec_sel( lv, bodyv, edgelv );                      \
    vec_st( lv, 7, dest );                                     \
    hv    = vec_ld( 0, dest );                                 \
    edgehv = vec_perm( zero_u8v, sel, perm_stv );              \
    hv    = vec_sel( hv, bodyv, edgehv );                      \
    vec_st( hv, 0, dest );                                     \
 }

static void ff_h264_idct8_add_altivec( uint8_t *dst, DCTELEM *dct, int stride ) {
    vec_s16 s0, s1, s2, s3, s4, s5, s6, s7;
    vec_s16 d0, d1, d2, d3, d4, d5, d6, d7;
    vec_s16 idct0, idct1, idct2, idct3, idct4, idct5, idct6, idct7;

    vec_u8 perm_ldv = vec_lvsl(0, dst);
    vec_u8 perm_stv = vec_lvsr(8, dst);

    const vec_u16 onev = vec_splat_u16(1);
    const vec_u16 twov = vec_splat_u16(2);
    const vec_u16 sixv = vec_splat_u16(6);

    const vec_u8 sel = (vec_u8) {0,0,0,0,0,0,0,0,-1,-1,-1,-1,-1,-1,-1,-1};
    LOAD_ZERO;

    dct[0] += 32; // rounding for the >>6 at the end

    s0 = vec_ld(0x00, (int16_t*)dct);
    s1 = vec_ld(0x10, (int16_t*)dct);
    s2 = vec_ld(0x20, (int16_t*)dct);
    s3 = vec_ld(0x30, (int16_t*)dct);
    s4 = vec_ld(0x40, (int16_t*)dct);
    s5 = vec_ld(0x50, (int16_t*)dct);
    s6 = vec_ld(0x60, (int16_t*)dct);
    s7 = vec_ld(0x70, (int16_t*)dct);

    IDCT8_1D_ALTIVEC(s0, s1, s2, s3, s4, s5, s6, s7,
                     d0, d1, d2, d3, d4, d5, d6, d7);

    TRANSPOSE8( d0,  d1,  d2,  d3,  d4,  d5,  d6, d7 );

    IDCT8_1D_ALTIVEC(d0,  d1,  d2,  d3,  d4,  d5,  d6, d7,
                     idct0, idct1, idct2, idct3, idct4, idct5, idct6, idct7);

    ALTIVEC_STORE_SUM_CLIP(&dst[0*stride], idct0, perm_ldv, perm_stv, sel);
    ALTIVEC_STORE_SUM_CLIP(&dst[1*stride], idct1, perm_ldv, perm_stv, sel);
    ALTIVEC_STORE_SUM_CLIP(&dst[2*stride], idct2, perm_ldv, perm_stv, sel);
    ALTIVEC_STORE_SUM_CLIP(&dst[3*stride], idct3, perm_ldv, perm_stv, sel);
    ALTIVEC_STORE_SUM_CLIP(&dst[4*stride], idct4, perm_ldv, perm_stv, sel);
    ALTIVEC_STORE_SUM_CLIP(&dst[5*stride], idct5, perm_ldv, perm_stv, sel);
    ALTIVEC_STORE_SUM_CLIP(&dst[6*stride], idct6, perm_ldv, perm_stv, sel);
    ALTIVEC_STORE_SUM_CLIP(&dst[7*stride], idct7, perm_ldv, perm_stv, sel);
}

static av_always_inline void h264_idct_dc_add_internal(uint8_t *dst, DCTELEM *block, int stride, int size)
{
    vec_s16 dc16;
    vec_u8 dcplus, dcminus, v0, v1, v2, v3, aligner;
    LOAD_ZERO;
    DECLARE_ALIGNED(16, int, dc);
    int i;

    dc = (block[0] + 32) >> 6;
    dc16 = vec_splat((vec_s16) vec_lde(0, &dc), 1);

    if (size == 4)
        dc16 = vec_sld(dc16, zero_s16v, 8);
    dcplus = vec_packsu(dc16, zero_s16v);
    dcminus = vec_packsu(vec_sub(zero_s16v, dc16), zero_s16v);

    aligner = vec_lvsr(0, dst);
    dcplus = vec_perm(dcplus, dcplus, aligner);
    dcminus = vec_perm(dcminus, dcminus, aligner);

    for (i = 0; i < size; i += 4) {
        v0 = vec_ld(0, dst+0*stride);
        v1 = vec_ld(0, dst+1*stride);
        v2 = vec_ld(0, dst+2*stride);
        v3 = vec_ld(0, dst+3*stride);

        v0 = vec_adds(v0, dcplus);
        v1 = vec_adds(v1, dcplus);
        v2 = vec_adds(v2, dcplus);
        v3 = vec_adds(v3, dcplus);

        v0 = vec_subs(v0, dcminus);
        v1 = vec_subs(v1, dcminus);
        v2 = vec_subs(v2, dcminus);
        v3 = vec_subs(v3, dcminus);

        vec_st(v0, 0, dst+0*stride);
        vec_st(v1, 0, dst+1*stride);
        vec_st(v2, 0, dst+2*stride);
        vec_st(v3, 0, dst+3*stride);

        dst += 4*stride;
    }
}

static void h264_idct_dc_add_altivec(uint8_t *dst, DCTELEM *block, int stride)
{
    h264_idct_dc_add_internal(dst, block, stride, 4);
}

static void ff_h264_idct8_dc_add_altivec(uint8_t *dst, DCTELEM *block, int stride)
{
    h264_idct_dc_add_internal(dst, block, stride, 8);
}

static void ff_h264_idct_add16_altivec(uint8_t *dst, const int *block_offset, DCTELEM *block, int stride, const uint8_t nnzc[6*8]){
    int i;
    for(i=0; i<16; i++){
        int nnz = nnzc[ scan8[i] ];
        if(nnz){
            if(nnz==1 && block[i*16]) h264_idct_dc_add_altivec(dst + block_offset[i], block + i*16, stride);
            else                      ff_h264_idct_add_altivec(dst + block_offset[i], block + i*16, stride);
        }
    }
}

static void ff_h264_idct_add16intra_altivec(uint8_t *dst, const int *block_offset, DCTELEM *block, int stride, const uint8_t nnzc[6*8]){
    int i;
    for(i=0; i<16; i++){
        if(nnzc[ scan8[i] ]) ff_h264_idct_add_altivec(dst + block_offset[i], block + i*16, stride);
        else if(block[i*16]) h264_idct_dc_add_altivec(dst + block_offset[i], block + i*16, stride);
    }
}

static void ff_h264_idct8_add4_altivec(uint8_t *dst, const int *block_offset, DCTELEM *block, int stride, const uint8_t nnzc[6*8]){
    int i;
    for(i=0; i<16; i+=4){
        int nnz = nnzc[ scan8[i] ];
        if(nnz){
            if(nnz==1 && block[i*16]) ff_h264_idct8_dc_add_altivec(dst + block_offset[i], block + i*16, stride);
            else                      ff_h264_idct8_add_altivec   (dst + block_offset[i], block + i*16, stride);
        }
    }
}

static void ff_h264_idct_add8_altivec(uint8_t **dest, const int *block_offset, DCTELEM *block, int stride, const uint8_t nnzc[6*8]){
    int i;
    for(i=16; i<16+8; i++){
        if(nnzc[ scan8[i] ])
            ff_h264_idct_add_altivec(dest[(i&4)>>2] + block_offset[i], block + i*16, stride);
        else if(block[i*16])
            h264_idct_dc_add_altivec(dest[(i&4)>>2] + block_offset[i], block + i*16, stride);
    }
}

#define transpose4x16(r0, r1, r2, r3) {      \
    register vec_u8 r4;                    \
    register vec_u8 r5;                    \
    register vec_u8 r6;                    \
    register vec_u8 r7;                    \
                                             \
    r4 = vec_mergeh(r0, r2);  /*0, 2 set 0*/ \
    r5 = vec_mergel(r0, r2);  /*0, 2 set 1*/ \
    r6 = vec_mergeh(r1, r3);  /*1, 3 set 0*/ \
    r7 = vec_mergel(r1, r3);  /*1, 3 set 1*/ \
                                             \
    r0 = vec_mergeh(r4, r6);  /*all set 0*/  \
    r1 = vec_mergel(r4, r6);  /*all set 1*/  \
    r2 = vec_mergeh(r5, r7);  /*all set 2*/  \
    r3 = vec_mergel(r5, r7);  /*all set 3*/  \
}

static inline void write16x4(uint8_t *dst, int dst_stride,
                             register vec_u8 r0, register vec_u8 r1,
                             register vec_u8 r2, register vec_u8 r3) {
    DECLARE_ALIGNED(16, unsigned char, result)[64];
    uint32_t *src_int = (uint32_t *)result, *dst_int = (uint32_t *)dst;
    int int_dst_stride = dst_stride/4;

    vec_st(r0, 0, result);
    vec_st(r1, 16, result);
    vec_st(r2, 32, result);
    vec_st(r3, 48, result);
    /* FIXME: there has to be a better way!!!! */
    *dst_int = *src_int;
    *(dst_int+   int_dst_stride) = *(src_int + 1);
    *(dst_int+ 2*int_dst_stride) = *(src_int + 2);
    *(dst_int+ 3*int_dst_stride) = *(src_int + 3);
    *(dst_int+ 4*int_dst_stride) = *(src_int + 4);
    *(dst_int+ 5*int_dst_stride) = *(src_int + 5);
    *(dst_int+ 6*int_dst_stride) = *(src_int + 6);
    *(dst_int+ 7*int_dst_stride) = *(src_int + 7);
    *(dst_int+ 8*int_dst_stride) = *(src_int + 8);
    *(dst_int+ 9*int_dst_stride) = *(src_int + 9);
    *(dst_int+10*int_dst_stride) = *(src_int + 10);
    *(dst_int+11*int_dst_stride) = *(src_int + 11);
    *(dst_int+12*int_dst_stride) = *(src_int + 12);
    *(dst_int+13*int_dst_stride) = *(src_int + 13);
    *(dst_int+14*int_dst_stride) = *(src_int + 14);
    *(dst_int+15*int_dst_stride) = *(src_int + 15);
}

/** \brief performs a 6x16 transpose of data in src, and stores it to dst
    \todo FIXME: see if we can't spare some vec_lvsl() by them factorizing
    out of unaligned_load() */
#define readAndTranspose16x6(src, src_stride, r8, r9, r10, r11, r12, r13) {\
    register vec_u8 r0  = unaligned_load(0,             src);            \
    register vec_u8 r1  = unaligned_load(   src_stride, src);            \
    register vec_u8 r2  = unaligned_load(2* src_stride, src);            \
    register vec_u8 r3  = unaligned_load(3* src_stride, src);            \
    register vec_u8 r4  = unaligned_load(4* src_stride, src);            \
    register vec_u8 r5  = unaligned_load(5* src_stride, src);            \
    register vec_u8 r6  = unaligned_load(6* src_stride, src);            \
    register vec_u8 r7  = unaligned_load(7* src_stride, src);            \
    register vec_u8 r14 = unaligned_load(14*src_stride, src);            \
    register vec_u8 r15 = unaligned_load(15*src_stride, src);            \
                                                                           \
    r8  = unaligned_load( 8*src_stride, src);                              \
    r9  = unaligned_load( 9*src_stride, src);                              \
    r10 = unaligned_load(10*src_stride, src);                              \
    r11 = unaligned_load(11*src_stride, src);                              \
    r12 = unaligned_load(12*src_stride, src);                              \
    r13 = unaligned_load(13*src_stride, src);                              \
                                                                           \
    /*Merge first pairs*/                                                  \
    r0 = vec_mergeh(r0, r8);    /*0, 8*/                                   \
    r1 = vec_mergeh(r1, r9);    /*1, 9*/                                   \
    r2 = vec_mergeh(r2, r10);   /*2,10*/                                   \
    r3 = vec_mergeh(r3, r11);   /*3,11*/                                   \
    r4 = vec_mergeh(r4, r12);   /*4,12*/                                   \
    r5 = vec_mergeh(r5, r13);   /*5,13*/                                   \
    r6 = vec_mergeh(r6, r14);   /*6,14*/                                   \
    r7 = vec_mergeh(r7, r15);   /*7,15*/                                   \
                                                                           \
    /*Merge second pairs*/                                                 \
    r8  = vec_mergeh(r0, r4);   /*0,4, 8,12 set 0*/                        \
    r9  = vec_mergel(r0, r4);   /*0,4, 8,12 set 1*/                        \
    r10 = vec_mergeh(r1, r5);   /*1,5, 9,13 set 0*/                        \
    r11 = vec_mergel(r1, r5);   /*1,5, 9,13 set 1*/                        \
    r12 = vec_mergeh(r2, r6);   /*2,6,10,14 set 0*/                        \
    r13 = vec_mergel(r2, r6);   /*2,6,10,14 set 1*/                        \
    r14 = vec_mergeh(r3, r7);   /*3,7,11,15 set 0*/                        \
    r15 = vec_mergel(r3, r7);   /*3,7,11,15 set 1*/                        \
                                                                           \
    /*Third merge*/                                                        \
    r0 = vec_mergeh(r8,  r12);  /*0,2,4,6,8,10,12,14 set 0*/               \
    r1 = vec_mergel(r8,  r12);  /*0,2,4,6,8,10,12,14 set 1*/               \
    r2 = vec_mergeh(r9,  r13);  /*0,2,4,6,8,10,12,14 set 2*/               \
    r4 = vec_mergeh(r10, r14);  /*1,3,5,7,9,11,13,15 set 0*/               \
    r5 = vec_mergel(r10, r14);  /*1,3,5,7,9,11,13,15 set 1*/               \
    r6 = vec_mergeh(r11, r15);  /*1,3,5,7,9,11,13,15 set 2*/               \
    /* Don't need to compute 3 and 7*/                                     \
                                                                           \
    /*Final merge*/                                                        \
    r8  = vec_mergeh(r0, r4);   /*all set 0*/                              \
    r9  = vec_mergel(r0, r4);   /*all set 1*/                              \
    r10 = vec_mergeh(r1, r5);   /*all set 2*/                              \
    r11 = vec_mergel(r1, r5);   /*all set 3*/                              \
    r12 = vec_mergeh(r2, r6);   /*all set 4*/                              \
    r13 = vec_mergel(r2, r6);   /*all set 5*/                              \
    /* Don't need to compute 14 and 15*/                                   \
                                                                           \
}

// out: o = |x-y| < a
static inline vec_u8 diff_lt_altivec ( register vec_u8 x,
                                         register vec_u8 y,
                                         register vec_u8 a) {

    register vec_u8 diff = vec_subs(x, y);
    register vec_u8 diffneg = vec_subs(y, x);
    register vec_u8 o = vec_or(diff, diffneg); /* |x-y| */
    o = (vec_u8)vec_cmplt(o, a);
    return o;
}

static inline vec_u8 h264_deblock_mask ( register vec_u8 p0,
                                           register vec_u8 p1,
                                           register vec_u8 q0,
                                           register vec_u8 q1,
                                           register vec_u8 alpha,
                                           register vec_u8 beta) {

    register vec_u8 mask;
    register vec_u8 tempmask;

    mask = diff_lt_altivec(p0, q0, alpha);
    tempmask = diff_lt_altivec(p1, p0, beta);
    mask = vec_and(mask, tempmask);
    tempmask = diff_lt_altivec(q1, q0, beta);
    mask = vec_and(mask, tempmask);

    return mask;
}

// out: newp1 = clip((p2 + ((p0 + q0 + 1) >> 1)) >> 1, p1-tc0, p1+tc0)
static inline vec_u8 h264_deblock_q1(register vec_u8 p0,
                                       register vec_u8 p1,
                                       register vec_u8 p2,
                                       register vec_u8 q0,
                                       register vec_u8 tc0) {

    register vec_u8 average = vec_avg(p0, q0);
    register vec_u8 temp;
    register vec_u8 uncliped;
    register vec_u8 ones;
    register vec_u8 max;
    register vec_u8 min;
    register vec_u8 newp1;

    temp = vec_xor(average, p2);
    average = vec_avg(average, p2);     /*avg(p2, avg(p0, q0)) */
    ones = vec_splat_u8(1);
    temp = vec_and(temp, ones);         /*(p2^avg(p0, q0)) & 1 */
    uncliped = vec_subs(average, temp); /*(p2+((p0+q0+1)>>1))>>1 */
    max = vec_adds(p1, tc0);
    min = vec_subs(p1, tc0);
    newp1 = vec_max(min, uncliped);
    newp1 = vec_min(max, newp1);
    return newp1;
}

#define h264_deblock_p0_q0(p0, p1, q0, q1, tc0masked) {                                           \
                                                                                                  \
    const vec_u8 A0v = vec_sl(vec_splat_u8(10), vec_splat_u8(4));                               \
                                                                                                  \
    register vec_u8 pq0bit = vec_xor(p0,q0);                                                    \
    register vec_u8 q1minus;                                                                    \
    register vec_u8 p0minus;                                                                    \
    register vec_u8 stage1;                                                                     \
    register vec_u8 stage2;                                                                     \
    register vec_u8 vec160;                                                                     \
    register vec_u8 delta;                                                                      \
    register vec_u8 deltaneg;                                                                   \
                                                                                                  \
    q1minus = vec_nor(q1, q1);                 /* 255 - q1 */                                     \
    stage1 = vec_avg(p1, q1minus);             /* (p1 - q1 + 256)>>1 */                           \
    stage2 = vec_sr(stage1, vec_splat_u8(1));  /* (p1 - q1 + 256)>>2 = 64 + (p1 - q1) >> 2 */     \
    p0minus = vec_nor(p0, p0);                 /* 255 - p0 */                                     \
    stage1 = vec_avg(q0, p0minus);             /* (q0 - p0 + 256)>>1 */                           \
    pq0bit = vec_and(pq0bit, vec_splat_u8(1));                                                    \
    stage2 = vec_avg(stage2, pq0bit);          /* 32 + ((q0 - p0)&1 + (p1 - q1) >> 2 + 1) >> 1 */ \
    stage2 = vec_adds(stage2, stage1);         /* 160 + ((p0 - q0) + (p1 - q1) >> 2 + 1) >> 1 */  \
    vec160 = vec_ld(0, &A0v);                                                                     \
    deltaneg = vec_subs(vec160, stage2);       /* -d */                                           \
    delta = vec_subs(stage2, vec160);          /* d */                                            \
    deltaneg = vec_min(tc0masked, deltaneg);                                                      \
    delta = vec_min(tc0masked, delta);                                                            \
    p0 = vec_subs(p0, deltaneg);                                                                  \
    q0 = vec_subs(q0, delta);                                                                     \
    p0 = vec_adds(p0, delta);                                                                     \
    q0 = vec_adds(q0, deltaneg);                                                                  \
}

#define h264_loop_filter_luma_altivec(p2, p1, p0, q0, q1, q2, alpha, beta, tc0) {            \
    DECLARE_ALIGNED(16, unsigned char, temp)[16];                                             \
    register vec_u8 alphavec;                                                              \
    register vec_u8 betavec;                                                               \
    register vec_u8 mask;                                                                  \
    register vec_u8 p1mask;                                                                \
    register vec_u8 q1mask;                                                                \
    register vector signed   char tc0vec;                                                    \
    register vec_u8 finaltc0;                                                              \
    register vec_u8 tc0masked;                                                             \
    register vec_u8 newp1;                                                                 \
    register vec_u8 newq1;                                                                 \
                                                                                             \
    temp[0] = alpha;                                                                         \
    temp[1] = beta;                                                                          \
    alphavec = vec_ld(0, temp);                                                              \
    betavec = vec_splat(alphavec, 0x1);                                                      \
    alphavec = vec_splat(alphavec, 0x0);                                                     \
    mask = h264_deblock_mask(p0, p1, q0, q1, alphavec, betavec); /*if in block */            \
                                                                                             \
    *((int *)temp) = *((int *)tc0);                                                          \
    tc0vec = vec_ld(0, (signed char*)temp);                                                  \
    tc0vec = vec_mergeh(tc0vec, tc0vec);                                                     \
    tc0vec = vec_mergeh(tc0vec, tc0vec);                                                     \
    mask = vec_and(mask, vec_cmpgt(tc0vec, vec_splat_s8(-1)));  /* if tc0[i] >= 0 */         \
    finaltc0 = vec_and((vec_u8)tc0vec, mask);     /* tc = tc0 */                           \
                                                                                             \
    p1mask = diff_lt_altivec(p2, p0, betavec);                                               \
    p1mask = vec_and(p1mask, mask);                             /* if ( |p2 - p0| < beta) */ \
    tc0masked = vec_and(p1mask, (vec_u8)tc0vec);                                           \
    finaltc0 = vec_sub(finaltc0, p1mask);                       /* tc++ */                   \
    newp1 = h264_deblock_q1(p0, p1, p2, q0, tc0masked);                                      \
    /*end if*/                                                                               \
                                                                                             \
    q1mask = diff_lt_altivec(q2, q0, betavec);                                               \
    q1mask = vec_and(q1mask, mask);                             /* if ( |q2 - q0| < beta ) */\
    tc0masked = vec_and(q1mask, (vec_u8)tc0vec);                                           \
    finaltc0 = vec_sub(finaltc0, q1mask);                       /* tc++ */                   \
    newq1 = h264_deblock_q1(p0, q1, q2, q0, tc0masked);                                      \
    /*end if*/                                                                               \
                                                                                             \
    h264_deblock_p0_q0(p0, p1, q0, q1, finaltc0);                                            \
    p1 = newp1;                                                                              \
    q1 = newq1;                                                                              \
}

static void h264_v_loop_filter_luma_altivec(uint8_t *pix, int stride, int alpha, int beta, int8_t *tc0) {

    if ((tc0[0] & tc0[1] & tc0[2] & tc0[3]) >= 0) {
        register vec_u8 p2 = vec_ld(-3*stride, pix);
        register vec_u8 p1 = vec_ld(-2*stride, pix);
        register vec_u8 p0 = vec_ld(-1*stride, pix);
        register vec_u8 q0 = vec_ld(0, pix);
        register vec_u8 q1 = vec_ld(stride, pix);
        register vec_u8 q2 = vec_ld(2*stride, pix);
        h264_loop_filter_luma_altivec(p2, p1, p0, q0, q1, q2, alpha, beta, tc0);
        vec_st(p1, -2*stride, pix);
        vec_st(p0, -1*stride, pix);
        vec_st(q0, 0, pix);
        vec_st(q1, stride, pix);
    }
}

static void h264_h_loop_filter_luma_altivec(uint8_t *pix, int stride, int alpha, int beta, int8_t *tc0) {

    register vec_u8 line0, line1, line2, line3, line4, line5;
    if ((tc0[0] & tc0[1] & tc0[2] & tc0[3]) < 0)
        return;
    readAndTranspose16x6(pix-3, stride, line0, line1, line2, line3, line4, line5);
    h264_loop_filter_luma_altivec(line0, line1, line2, line3, line4, line5, alpha, beta, tc0);
    transpose4x16(line1, line2, line3, line4);
    write16x4(pix-2, stride, line1, line2, line3, line4);
}

static av_always_inline
void weight_h264_WxH_altivec(uint8_t *block, int stride, int log2_denom, int weight, int offset, int w, int h)
{
    int y, aligned;
    vec_u8 vblock;
    vec_s16 vtemp, vweight, voffset, v0, v1;
    vec_u16 vlog2_denom;
    DECLARE_ALIGNED(16, int32_t, temp)[4];
    LOAD_ZERO;

    offset <<= log2_denom;
    if(log2_denom) offset += 1<<(log2_denom-1);
    temp[0] = log2_denom;
    temp[1] = weight;
    temp[2] = offset;

    vtemp = (vec_s16)vec_ld(0, temp);
    vlog2_denom = (vec_u16)vec_splat(vtemp, 1);
    vweight = vec_splat(vtemp, 3);
    voffset = vec_splat(vtemp, 5);
    aligned = !((unsigned long)block & 0xf);

    for (y=0; y<h; y++) {
        vblock = vec_ld(0, block);

        v0 = (vec_s16)vec_mergeh(zero_u8v, vblock);
        v1 = (vec_s16)vec_mergel(zero_u8v, vblock);

        if (w == 16 || aligned) {
            v0 = vec_mladd(v0, vweight, zero_s16v);
            v0 = vec_adds(v0, voffset);
            v0 = vec_sra(v0, vlog2_denom);
        }
        if (w == 16 || !aligned) {
            v1 = vec_mladd(v1, vweight, zero_s16v);
            v1 = vec_adds(v1, voffset);
            v1 = vec_sra(v1, vlog2_denom);
        }
        vblock = vec_packsu(v0, v1);
        vec_st(vblock, 0, block);

        block += stride;
    }
}

static av_always_inline
void biweight_h264_WxH_altivec(uint8_t *dst, uint8_t *src, int stride, int log2_denom,
                               int weightd, int weights, int offset, int w, int h)
{
    int y, dst_aligned, src_aligned;
    vec_u8 vsrc, vdst;
    vec_s16 vtemp, vweights, vweightd, voffset, v0, v1, v2, v3;
    vec_u16 vlog2_denom;
    DECLARE_ALIGNED(16, int32_t, temp)[4];
    LOAD_ZERO;

    offset = ((offset + 1) | 1) << log2_denom;
    temp[0] = log2_denom+1;
    temp[1] = weights;
    temp[2] = weightd;
    temp[3] = offset;

    vtemp = (vec_s16)vec_ld(0, temp);
    vlog2_denom = (vec_u16)vec_splat(vtemp, 1);
    vweights = vec_splat(vtemp, 3);
    vweightd = vec_splat(vtemp, 5);
    voffset = vec_splat(vtemp, 7);
    dst_aligned = !((unsigned long)dst & 0xf);
    src_aligned = !((unsigned long)src & 0xf);

    for (y=0; y<h; y++) {
        vdst = vec_ld(0, dst);
        vsrc = vec_ld(0, src);

        v0 = (vec_s16)vec_mergeh(zero_u8v, vdst);
        v1 = (vec_s16)vec_mergel(zero_u8v, vdst);
        v2 = (vec_s16)vec_mergeh(zero_u8v, vsrc);
        v3 = (vec_s16)vec_mergel(zero_u8v, vsrc);

        if (w == 8) {
            if (src_aligned)
                v3 = v2;
            else
                v2 = v3;
        }

        if (w == 16 || dst_aligned) {
            v0 = vec_mladd(v0, vweightd, zero_s16v);
            v2 = vec_mladd(v2, vweights, zero_s16v);

            v0 = vec_adds(v0, voffset);
            v0 = vec_adds(v0, v2);
            v0 = vec_sra(v0, vlog2_denom);
        }
        if (w == 16 || !dst_aligned) {
            v1 = vec_mladd(v1, vweightd, zero_s16v);
            v3 = vec_mladd(v3, vweights, zero_s16v);

            v1 = vec_adds(v1, voffset);
            v1 = vec_adds(v1, v3);
            v1 = vec_sra(v1, vlog2_denom);
        }
        vdst = vec_packsu(v0, v1);
        vec_st(vdst, 0, dst);

        dst += stride;
        src += stride;
    }
}

#define H264_WEIGHT(W,H) \
static void ff_weight_h264_pixels ## W ## x ## H ## _altivec(uint8_t *block, int stride, int log2_denom, int weight, int offset){ \
    weight_h264_WxH_altivec(block, stride, log2_denom, weight, offset, W, H); \
}\
static void ff_biweight_h264_pixels ## W ## x ## H ## _altivec(uint8_t *dst, uint8_t *src, int stride, int log2_denom, int weightd, int weights, int offset){ \
    biweight_h264_WxH_altivec(dst, src, stride, log2_denom, weightd, weights, offset, W, H); \
}

H264_WEIGHT(16,16)
H264_WEIGHT(16, 8)
H264_WEIGHT( 8,16)
H264_WEIGHT( 8, 8)
H264_WEIGHT( 8, 4)

void dsputil_h264_init_ppc(DSPContext* c, AVCodecContext *avctx) {
<<<<<<< HEAD
    const int h264_high_depth = avctx->codec_id == CODEC_ID_H264 && avctx->bits_per_raw_sample > 8;

    if (av_get_cpu_flags() & AV_CPU_FLAG_ALTIVEC) {
    if (!h264_high_depth) {
=======
    const int high_bit_depth = avctx->codec_id == CODEC_ID_H264 && avctx->bits_per_raw_sample > 8;

    if (av_get_cpu_flags() & AV_CPU_FLAG_ALTIVEC) {
    if (!high_bit_depth) {
>>>>>>> b6675279
        c->put_h264_chroma_pixels_tab[0] = put_h264_chroma_mc8_altivec;
        c->avg_h264_chroma_pixels_tab[0] = avg_h264_chroma_mc8_altivec;

#define dspfunc(PFX, IDX, NUM) \
        c->PFX ## _pixels_tab[IDX][ 0] = PFX ## NUM ## _mc00_altivec; \
        c->PFX ## _pixels_tab[IDX][ 1] = PFX ## NUM ## _mc10_altivec; \
        c->PFX ## _pixels_tab[IDX][ 2] = PFX ## NUM ## _mc20_altivec; \
        c->PFX ## _pixels_tab[IDX][ 3] = PFX ## NUM ## _mc30_altivec; \
        c->PFX ## _pixels_tab[IDX][ 4] = PFX ## NUM ## _mc01_altivec; \
        c->PFX ## _pixels_tab[IDX][ 5] = PFX ## NUM ## _mc11_altivec; \
        c->PFX ## _pixels_tab[IDX][ 6] = PFX ## NUM ## _mc21_altivec; \
        c->PFX ## _pixels_tab[IDX][ 7] = PFX ## NUM ## _mc31_altivec; \
        c->PFX ## _pixels_tab[IDX][ 8] = PFX ## NUM ## _mc02_altivec; \
        c->PFX ## _pixels_tab[IDX][ 9] = PFX ## NUM ## _mc12_altivec; \
        c->PFX ## _pixels_tab[IDX][10] = PFX ## NUM ## _mc22_altivec; \
        c->PFX ## _pixels_tab[IDX][11] = PFX ## NUM ## _mc32_altivec; \
        c->PFX ## _pixels_tab[IDX][12] = PFX ## NUM ## _mc03_altivec; \
        c->PFX ## _pixels_tab[IDX][13] = PFX ## NUM ## _mc13_altivec; \
        c->PFX ## _pixels_tab[IDX][14] = PFX ## NUM ## _mc23_altivec; \
        c->PFX ## _pixels_tab[IDX][15] = PFX ## NUM ## _mc33_altivec

        dspfunc(put_h264_qpel, 0, 16);
        dspfunc(avg_h264_qpel, 0, 16);
#undef dspfunc
    }
    }
}

void ff_h264dsp_init_ppc(H264DSPContext *c, const int bit_depth)
{
    if (av_get_cpu_flags() & AV_CPU_FLAG_ALTIVEC) {
    if (bit_depth == 8) {
        c->h264_idct_add = ff_h264_idct_add_altivec;
        c->h264_idct_add8 = ff_h264_idct_add8_altivec;
        c->h264_idct_add16 = ff_h264_idct_add16_altivec;
        c->h264_idct_add16intra = ff_h264_idct_add16intra_altivec;
        c->h264_idct_dc_add= h264_idct_dc_add_altivec;
        c->h264_idct8_dc_add = ff_h264_idct8_dc_add_altivec;
        c->h264_idct8_add = ff_h264_idct8_add_altivec;
        c->h264_idct8_add4 = ff_h264_idct8_add4_altivec;
        c->h264_v_loop_filter_luma= h264_v_loop_filter_luma_altivec;
        c->h264_h_loop_filter_luma= h264_h_loop_filter_luma_altivec;

        c->weight_h264_pixels_tab[0] = ff_weight_h264_pixels16x16_altivec;
        c->weight_h264_pixels_tab[1] = ff_weight_h264_pixels16x8_altivec;
        c->weight_h264_pixels_tab[2] = ff_weight_h264_pixels8x16_altivec;
        c->weight_h264_pixels_tab[3] = ff_weight_h264_pixels8x8_altivec;
        c->weight_h264_pixels_tab[4] = ff_weight_h264_pixels8x4_altivec;
        c->biweight_h264_pixels_tab[0] = ff_biweight_h264_pixels16x16_altivec;
        c->biweight_h264_pixels_tab[1] = ff_biweight_h264_pixels16x8_altivec;
        c->biweight_h264_pixels_tab[2] = ff_biweight_h264_pixels8x16_altivec;
        c->biweight_h264_pixels_tab[3] = ff_biweight_h264_pixels8x8_altivec;
        c->biweight_h264_pixels_tab[4] = ff_biweight_h264_pixels8x4_altivec;
    }
    }
}<|MERGE_RESOLUTION|>--- conflicted
+++ resolved
@@ -965,17 +965,10 @@
 H264_WEIGHT( 8, 4)
 
 void dsputil_h264_init_ppc(DSPContext* c, AVCodecContext *avctx) {
-<<<<<<< HEAD
-    const int h264_high_depth = avctx->codec_id == CODEC_ID_H264 && avctx->bits_per_raw_sample > 8;
-
-    if (av_get_cpu_flags() & AV_CPU_FLAG_ALTIVEC) {
-    if (!h264_high_depth) {
-=======
     const int high_bit_depth = avctx->codec_id == CODEC_ID_H264 && avctx->bits_per_raw_sample > 8;
 
     if (av_get_cpu_flags() & AV_CPU_FLAG_ALTIVEC) {
     if (!high_bit_depth) {
->>>>>>> b6675279
         c->put_h264_chroma_pixels_tab[0] = put_h264_chroma_mc8_altivec;
         c->avg_h264_chroma_pixels_tab[0] = avg_h264_chroma_mc8_altivec;
 
