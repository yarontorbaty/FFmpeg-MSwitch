/*
 * Interface to xvidcore for mpeg4 encoding
 * Copyright (c) 2004 Adam Thayer <krevnik@comcast.net>
 *
 * This file is part of FFmpeg.
 *
 * FFmpeg is free software; you can redistribute it and/or
 * modify it under the terms of the GNU Lesser General Public
 * License as published by the Free Software Foundation; either
 * version 2.1 of the License, or (at your option) any later version.
 *
 * FFmpeg is distributed in the hope that it will be useful,
 * but WITHOUT ANY WARRANTY; without even the implied warranty of
 * MERCHANTABILITY or FITNESS FOR A PARTICULAR PURPOSE.  See the GNU
 * Lesser General Public License for more details.
 *
 * You should have received a copy of the GNU Lesser General Public
 * License along with FFmpeg; if not, write to the Free Software
 * Foundation, Inc., 51 Franklin Street, Fifth Floor, Boston, MA 02110-1301 USA
 */

/**
 * @file
 * Interface to xvidcore for MPEG-4 compliant encoding.
 * @author Adam Thayer (krevnik@comcast.net)
 */

#include <xvid.h>
#include <unistd.h>
#include "avcodec.h"
#include "libavutil/file.h"
#include "libavutil/cpu.h"
#include "libavutil/intreadwrite.h"
#include "libavutil/mathematics.h"
#include "libxvid_internal.h"

/**
 * Buffer management macros.
 */
#define BUFFER_SIZE                 1024
#define BUFFER_REMAINING(x)         (BUFFER_SIZE - strlen(x))
#define BUFFER_CAT(x)               (&((x)[strlen(x)]))

/**
 * Structure for the private Xvid context.
 * This stores all the private context for the codec.
 */
struct xvid_context {
    void *encoder_handle;          /**< Handle for Xvid encoder */
    int xsize;                     /**< Frame x size */
    int ysize;                     /**< Frame y size */
    int vop_flags;                 /**< VOP flags for Xvid encoder */
    int vol_flags;                 /**< VOL flags for Xvid encoder */
    int me_flags;                  /**< Motion Estimation flags */
    int qscale;                    /**< Do we use constant scale? */
    int quicktime_format;          /**< Are we in a QT-based format? */
    AVFrame encoded_picture;       /**< Encoded frame information */
    char *twopassbuffer;           /**< Character buffer for two-pass */
    char *old_twopassbuffer;       /**< Old character buffer (two-pass) */
    char *twopassfile;             /**< second pass temp file name */
    unsigned char *intra_matrix;   /**< P-Frame Quant Matrix */
    unsigned char *inter_matrix;   /**< I-Frame Quant Matrix */
};

/**
 * Structure for the private first-pass plugin.
 */
struct xvid_ff_pass1 {
    int     version;                /**< Xvid version */
    struct xvid_context *context;   /**< Pointer to private context */
};

/* Prototypes - See function implementation for details */
int xvid_strip_vol_header(AVCodecContext *avctx, unsigned char *frame, unsigned int header_len, unsigned int frame_len);
int xvid_ff_2pass(void *ref, int opt, void *p1, void *p2);
void xvid_correct_framerate(AVCodecContext *avctx);

#if CONFIG_LIBXVID_ENCODER

/**
 * Create the private context for the encoder.
 * All buffers are allocated, settings are loaded from the user,
 * and the encoder context created.
 *
 * @param avctx AVCodecContext pointer to context
 * @return Returns 0 on success, -1 on failure
 */
static av_cold int xvid_encode_init(AVCodecContext *avctx)  {
    int xerr, i;
    int xvid_flags = avctx->flags;
    struct xvid_context *x = avctx->priv_data;
    uint16_t *intra, *inter;
    int fd;

    xvid_plugin_single_t single;
    struct xvid_ff_pass1 rc2pass1;
    xvid_plugin_2pass2_t rc2pass2;
    xvid_gbl_init_t xvid_gbl_init;
    xvid_enc_create_t xvid_enc_create;
    xvid_enc_plugin_t plugins[7];

    /* Bring in VOP flags from ffmpeg command-line */
    x->vop_flags = XVID_VOP_HALFPEL; /* Bare minimum quality */
    if( xvid_flags & CODEC_FLAG_4MV )
        x->vop_flags |= XVID_VOP_INTER4V; /* Level 3 */
    if( avctx->trellis
        )
        x->vop_flags |= XVID_VOP_TRELLISQUANT; /* Level 5 */
    if( xvid_flags & CODEC_FLAG_AC_PRED )
        x->vop_flags |= XVID_VOP_HQACPRED; /* Level 6 */
    if( xvid_flags & CODEC_FLAG_GRAY )
        x->vop_flags |= XVID_VOP_GREYSCALE;

    /* Decide which ME quality setting to use */
    x->me_flags = 0;
    switch( avctx->me_method ) {
       case ME_FULL:   /* Quality 6 */
           x->me_flags |=  XVID_ME_EXTSEARCH16
                       |   XVID_ME_EXTSEARCH8;

       case ME_EPZS:   /* Quality 4 */
           x->me_flags |=  XVID_ME_ADVANCEDDIAMOND8
                       |   XVID_ME_HALFPELREFINE8
                       |   XVID_ME_CHROMA_PVOP
                       |   XVID_ME_CHROMA_BVOP;

       case ME_LOG:    /* Quality 2 */
       case ME_PHODS:
       case ME_X1:
           x->me_flags |=  XVID_ME_ADVANCEDDIAMOND16
                       |   XVID_ME_HALFPELREFINE16;

       case ME_ZERO:   /* Quality 0 */
       default:
           break;
    }

    /* Decide how we should decide blocks */
    switch( avctx->mb_decision ) {
       case 2:
           x->vop_flags |= XVID_VOP_MODEDECISION_RD;
           x->me_flags |=  XVID_ME_HALFPELREFINE8_RD
                       |   XVID_ME_QUARTERPELREFINE8_RD
                       |   XVID_ME_EXTSEARCH_RD
                       |   XVID_ME_CHECKPREDICTION_RD;
       case 1:
           if( !(x->vop_flags & XVID_VOP_MODEDECISION_RD) )
               x->vop_flags |= XVID_VOP_FAST_MODEDECISION_RD;
           x->me_flags |=  XVID_ME_HALFPELREFINE16_RD
                       |   XVID_ME_QUARTERPELREFINE16_RD;

       default:
           break;
    }

    /* Bring in VOL flags from ffmpeg command-line */
    x->vol_flags = 0;
    if( xvid_flags & CODEC_FLAG_GMC ) {
        x->vol_flags |= XVID_VOL_GMC;
        x->me_flags |= XVID_ME_GME_REFINE;
    }
    if( xvid_flags & CODEC_FLAG_QPEL ) {
        x->vol_flags |= XVID_VOL_QUARTERPEL;
        x->me_flags |= XVID_ME_QUARTERPELREFINE16;
        if( x->vop_flags & XVID_VOP_INTER4V )
            x->me_flags |= XVID_ME_QUARTERPELREFINE8;
    }

    memset(&xvid_gbl_init, 0, sizeof(xvid_gbl_init));
    xvid_gbl_init.version = XVID_VERSION;
    xvid_gbl_init.debug = 0;

#if ARCH_PPC
    /* Xvid's PPC support is borked, use libavcodec to detect */
#if HAVE_ALTIVEC
    if (av_get_cpu_flags() & AV_CPU_FLAG_ALTIVEC) {
        xvid_gbl_init.cpu_flags = XVID_CPU_FORCE | XVID_CPU_ALTIVEC;
    } else
#endif
        xvid_gbl_init.cpu_flags = XVID_CPU_FORCE;
#else
    /* Xvid can detect on x86 */
    xvid_gbl_init.cpu_flags = 0;
#endif

    /* Initialize */
    xvid_global(NULL, XVID_GBL_INIT, &xvid_gbl_init, NULL);

    /* Create the encoder reference */
    memset(&xvid_enc_create, 0, sizeof(xvid_enc_create));
    xvid_enc_create.version = XVID_VERSION;

    /* Store the desired frame size */
    xvid_enc_create.width = x->xsize = avctx->width;
    xvid_enc_create.height = x->ysize = avctx->height;

    /* Xvid can determine the proper profile to use */
    /* xvid_enc_create.profile = XVID_PROFILE_S_L3; */

    /* We don't use zones */
    xvid_enc_create.zones = NULL;
    xvid_enc_create.num_zones = 0;

    xvid_enc_create.num_threads = avctx->thread_count;

    xvid_enc_create.plugins = plugins;
    xvid_enc_create.num_plugins = 0;

    /* Initialize Buffers */
    x->twopassbuffer = NULL;
    x->old_twopassbuffer = NULL;
    x->twopassfile = NULL;

    if( xvid_flags & CODEC_FLAG_PASS1 ) {
        memset(&rc2pass1, 0, sizeof(struct xvid_ff_pass1));
        rc2pass1.version = XVID_VERSION;
        rc2pass1.context = x;
        x->twopassbuffer = av_malloc(BUFFER_SIZE);
        x->old_twopassbuffer = av_malloc(BUFFER_SIZE);
        if( x->twopassbuffer == NULL || x->old_twopassbuffer == NULL ) {
            av_log(avctx, AV_LOG_ERROR,
                "Xvid: Cannot allocate 2-pass log buffers\n");
            return -1;
        }
        x->twopassbuffer[0] = x->old_twopassbuffer[0] = 0;

        plugins[xvid_enc_create.num_plugins].func = xvid_ff_2pass;
        plugins[xvid_enc_create.num_plugins].param = &rc2pass1;
        xvid_enc_create.num_plugins++;
    } else if( xvid_flags & CODEC_FLAG_PASS2 ) {
        memset(&rc2pass2, 0, sizeof(xvid_plugin_2pass2_t));
        rc2pass2.version = XVID_VERSION;
        rc2pass2.bitrate = avctx->bit_rate;

<<<<<<< HEAD
        fd = av_tempfile("xvidff.", &(x->twopassfile), 0, avctx);
=======
        fd = ff_tempfile("xvidff.", &x->twopassfile);
>>>>>>> badb195d
        if( fd == -1 ) {
            av_log(avctx, AV_LOG_ERROR,
                "Xvid: Cannot write 2-pass pipe\n");
            return -1;
        }

        if( avctx->stats_in == NULL ) {
            av_log(avctx, AV_LOG_ERROR,
                "Xvid: No 2-pass information loaded for second pass\n");
            return -1;
        }

        if( strlen(avctx->stats_in) >
              write(fd, avctx->stats_in, strlen(avctx->stats_in)) ) {
            close(fd);
            av_log(avctx, AV_LOG_ERROR,
                "Xvid: Cannot write to 2-pass pipe\n");
            return -1;
        }

        close(fd);
        rc2pass2.filename = x->twopassfile;
        plugins[xvid_enc_create.num_plugins].func = xvid_plugin_2pass2;
        plugins[xvid_enc_create.num_plugins].param = &rc2pass2;
        xvid_enc_create.num_plugins++;
    } else if( !(xvid_flags & CODEC_FLAG_QSCALE) ) {
        /* Single Pass Bitrate Control! */
        memset(&single, 0, sizeof(xvid_plugin_single_t));
        single.version = XVID_VERSION;
        single.bitrate = avctx->bit_rate;

        plugins[xvid_enc_create.num_plugins].func = xvid_plugin_single;
        plugins[xvid_enc_create.num_plugins].param = &single;
        xvid_enc_create.num_plugins++;
    }

    /* Luminance Masking */
    if( 0.0 != avctx->lumi_masking ) {
        plugins[xvid_enc_create.num_plugins].func = xvid_plugin_lumimasking;
        plugins[xvid_enc_create.num_plugins].param = NULL;
        xvid_enc_create.num_plugins++;
    }

    /* Frame Rate and Key Frames */
    xvid_correct_framerate(avctx);
    xvid_enc_create.fincr = avctx->time_base.num;
    xvid_enc_create.fbase = avctx->time_base.den;
    if( avctx->gop_size > 0 )
        xvid_enc_create.max_key_interval = avctx->gop_size;
    else
        xvid_enc_create.max_key_interval = 240; /* Xvid's best default */

    /* Quants */
    if( xvid_flags & CODEC_FLAG_QSCALE ) x->qscale = 1;
    else x->qscale = 0;

    xvid_enc_create.min_quant[0] = avctx->qmin;
    xvid_enc_create.min_quant[1] = avctx->qmin;
    xvid_enc_create.min_quant[2] = avctx->qmin;
    xvid_enc_create.max_quant[0] = avctx->qmax;
    xvid_enc_create.max_quant[1] = avctx->qmax;
    xvid_enc_create.max_quant[2] = avctx->qmax;

    /* Quant Matrices */
    x->intra_matrix = x->inter_matrix = NULL;
    if( avctx->mpeg_quant )
       x->vol_flags |= XVID_VOL_MPEGQUANT;
    if( (avctx->intra_matrix || avctx->inter_matrix) ) {
       x->vol_flags |= XVID_VOL_MPEGQUANT;

       if( avctx->intra_matrix ) {
           intra = avctx->intra_matrix;
           x->intra_matrix = av_malloc(sizeof(unsigned char) * 64);
       } else
           intra = NULL;
       if( avctx->inter_matrix ) {
           inter = avctx->inter_matrix;
           x->inter_matrix = av_malloc(sizeof(unsigned char) * 64);
       } else
           inter = NULL;

       for( i = 0; i < 64; i++ ) {
           if( intra )
               x->intra_matrix[i] = (unsigned char)intra[i];
           if( inter )
               x->inter_matrix[i] = (unsigned char)inter[i];
       }
    }

    /* Misc Settings */
    xvid_enc_create.frame_drop_ratio = 0;
    xvid_enc_create.global = 0;
    if( xvid_flags & CODEC_FLAG_CLOSED_GOP )
        xvid_enc_create.global |= XVID_GLOBAL_CLOSED_GOP;

    /* Determines which codec mode we are operating in */
    avctx->extradata = NULL;
    avctx->extradata_size = 0;
    if( xvid_flags & CODEC_FLAG_GLOBAL_HEADER ) {
        /* In this case, we are claiming to be MPEG4 */
        x->quicktime_format = 1;
        avctx->codec_id = CODEC_ID_MPEG4;
    } else {
        /* We are claiming to be Xvid */
        x->quicktime_format = 0;
        if(!avctx->codec_tag)
            avctx->codec_tag = AV_RL32("xvid");
    }

    /* Bframes */
    xvid_enc_create.max_bframes = avctx->max_b_frames;
    xvid_enc_create.bquant_offset = 100 * avctx->b_quant_offset;
    xvid_enc_create.bquant_ratio = 100 * avctx->b_quant_factor;
    if( avctx->max_b_frames > 0  && !x->quicktime_format ) xvid_enc_create.global |= XVID_GLOBAL_PACKED;

    /* Create encoder context */
    xerr = xvid_encore(NULL, XVID_ENC_CREATE, &xvid_enc_create, NULL);
    if( xerr ) {
        av_log(avctx, AV_LOG_ERROR, "Xvid: Could not create encoder reference\n");
        return -1;
    }

    x->encoder_handle = xvid_enc_create.handle;
    avctx->coded_frame = &x->encoded_picture;

    return 0;
}

/**
 * Encode a single frame.
 *
 * @param avctx AVCodecContext pointer to context
 * @param frame Pointer to encoded frame buffer
 * @param buf_size Size of encoded frame buffer
 * @param data Pointer to AVFrame of unencoded frame
 * @return Returns 0 on success, -1 on failure
 */
static int xvid_encode_frame(AVCodecContext *avctx,
                         unsigned char *frame, int buf_size, void *data) {
    int xerr, i;
    char *tmp;
    struct xvid_context *x = avctx->priv_data;
    AVFrame *picture = data;
    AVFrame *p = &x->encoded_picture;

    xvid_enc_frame_t xvid_enc_frame;
    xvid_enc_stats_t xvid_enc_stats;

    /* Start setting up the frame */
    memset(&xvid_enc_frame, 0, sizeof(xvid_enc_frame));
    xvid_enc_frame.version = XVID_VERSION;
    memset(&xvid_enc_stats, 0, sizeof(xvid_enc_stats));
    xvid_enc_stats.version = XVID_VERSION;
    *p = *picture;

    /* Let Xvid know where to put the frame. */
    xvid_enc_frame.bitstream = frame;
    xvid_enc_frame.length = buf_size;

    /* Initialize input image fields */
    if( avctx->pix_fmt != PIX_FMT_YUV420P ) {
        av_log(avctx, AV_LOG_ERROR, "Xvid: Color spaces other than 420p not supported\n");
        return -1;
    }

    xvid_enc_frame.input.csp = XVID_CSP_PLANAR; /* YUV420P */

    for( i = 0; i < 4; i++ ) {
        xvid_enc_frame.input.plane[i] = picture->data[i];
        xvid_enc_frame.input.stride[i] = picture->linesize[i];
    }

    /* Encoder Flags */
    xvid_enc_frame.vop_flags = x->vop_flags;
    xvid_enc_frame.vol_flags = x->vol_flags;
    xvid_enc_frame.motion = x->me_flags;
    xvid_enc_frame.type =
        picture->pict_type == AV_PICTURE_TYPE_I ? XVID_TYPE_IVOP :
        picture->pict_type == AV_PICTURE_TYPE_P ? XVID_TYPE_PVOP :
        picture->pict_type == AV_PICTURE_TYPE_B ? XVID_TYPE_BVOP :
                                          XVID_TYPE_AUTO;

    /* Pixel aspect ratio setting */
    if (avctx->sample_aspect_ratio.num < 0 || avctx->sample_aspect_ratio.num > 255 ||
        avctx->sample_aspect_ratio.den < 0 || avctx->sample_aspect_ratio.den > 255) {
        av_log(avctx, AV_LOG_ERROR, "Invalid pixel aspect ratio %i/%i\n",
               avctx->sample_aspect_ratio.num, avctx->sample_aspect_ratio.den);
        return -1;
    }
    xvid_enc_frame.par = XVID_PAR_EXT;
    xvid_enc_frame.par_width  = avctx->sample_aspect_ratio.num;
    xvid_enc_frame.par_height = avctx->sample_aspect_ratio.den;

    /* Quant Setting */
    if( x->qscale ) xvid_enc_frame.quant = picture->quality / FF_QP2LAMBDA;
    else xvid_enc_frame.quant = 0;

    /* Matrices */
    xvid_enc_frame.quant_intra_matrix = x->intra_matrix;
    xvid_enc_frame.quant_inter_matrix = x->inter_matrix;

    /* Encode */
    xerr = xvid_encore(x->encoder_handle, XVID_ENC_ENCODE,
        &xvid_enc_frame, &xvid_enc_stats);

    /* Two-pass log buffer swapping */
    avctx->stats_out = NULL;
    if( x->twopassbuffer ) {
        tmp = x->old_twopassbuffer;
        x->old_twopassbuffer = x->twopassbuffer;
        x->twopassbuffer = tmp;
        x->twopassbuffer[0] = 0;
        if( x->old_twopassbuffer[0] != 0 ) {
            avctx->stats_out = x->old_twopassbuffer;
        }
    }

    if( 0 <= xerr ) {
        p->quality = xvid_enc_stats.quant * FF_QP2LAMBDA;
        if( xvid_enc_stats.type == XVID_TYPE_PVOP )
            p->pict_type = AV_PICTURE_TYPE_P;
        else if( xvid_enc_stats.type == XVID_TYPE_BVOP )
            p->pict_type = AV_PICTURE_TYPE_B;
        else if( xvid_enc_stats.type == XVID_TYPE_SVOP )
            p->pict_type = AV_PICTURE_TYPE_S;
        else
            p->pict_type = AV_PICTURE_TYPE_I;
        if( xvid_enc_frame.out_flags & XVID_KEYFRAME ) {
            p->key_frame = 1;
            if( x->quicktime_format )
                return xvid_strip_vol_header(avctx, frame,
                    xvid_enc_stats.hlength, xerr);
         } else
            p->key_frame = 0;

        return xerr;
    } else {
        av_log(avctx, AV_LOG_ERROR, "Xvid: Encoding Error Occurred: %i\n", xerr);
        return -1;
    }
}

/**
 * Destroy the private context for the encoder.
 * All buffers are freed, and the Xvid encoder context is destroyed.
 *
 * @param avctx AVCodecContext pointer to context
 * @return Returns 0, success guaranteed
 */
static av_cold int xvid_encode_close(AVCodecContext *avctx) {
    struct xvid_context *x = avctx->priv_data;

    xvid_encore(x->encoder_handle, XVID_ENC_DESTROY, NULL, NULL);

    av_freep(&avctx->extradata);
    if( x->twopassbuffer != NULL ) {
        av_free(x->twopassbuffer);
        av_free(x->old_twopassbuffer);
        avctx->stats_out = NULL;
    }
    av_free(x->twopassfile);
    av_free(x->intra_matrix);
    av_free(x->inter_matrix);

    return 0;
}

/**
 * Routine to create a global VO/VOL header for MP4 container.
 * What we do here is extract the header from the Xvid bitstream
 * as it is encoded. We also strip the repeated headers from the
 * bitstream when a global header is requested for MPEG-4 ISO
 * compliance.
 *
 * @param avctx AVCodecContext pointer to context
 * @param frame Pointer to encoded frame data
 * @param header_len Length of header to search
 * @param frame_len Length of encoded frame data
 * @return Returns new length of frame data
 */
int xvid_strip_vol_header(AVCodecContext *avctx,
                  unsigned char *frame,
                  unsigned int header_len,
                  unsigned int frame_len) {
    int vo_len = 0, i;

    for( i = 0; i < header_len - 3; i++ ) {
        if( frame[i] == 0x00 &&
            frame[i+1] == 0x00 &&
            frame[i+2] == 0x01 &&
            frame[i+3] == 0xB6 ) {
            vo_len = i;
            break;
        }
    }

    if( vo_len > 0 ) {
        /* We need to store the header, so extract it */
        if( avctx->extradata == NULL ) {
            avctx->extradata = av_malloc(vo_len);
            memcpy(avctx->extradata, frame, vo_len);
            avctx->extradata_size = vo_len;
        }
        /* Less dangerous now, memmove properly copies the two
           chunks of overlapping data */
        memmove(frame, &frame[vo_len], frame_len - vo_len);
        return frame_len - vo_len;
    } else
        return frame_len;
}

/**
 * Routine to correct a possibly erroneous framerate being fed to us.
 * Xvid currently chokes on framerates where the ticks per frame is
 * extremely large. This function works to correct problems in this area
 * by estimating a new framerate and taking the simpler fraction of
 * the two presented.
 *
 * @param avctx Context that contains the framerate to correct.
 */
void xvid_correct_framerate(AVCodecContext *avctx) {
    int frate, fbase;
    int est_frate, est_fbase;
    int gcd;
    float est_fps, fps;

    frate = avctx->time_base.den;
    fbase = avctx->time_base.num;

    gcd = av_gcd(frate, fbase);
    if( gcd > 1 ) {
        frate /= gcd;
        fbase /= gcd;
    }

    if( frate <= 65000 && fbase <= 65000 ) {
        avctx->time_base.den = frate;
        avctx->time_base.num = fbase;
        return;
    }

    fps = (float)frate / (float)fbase;
    est_fps = roundf(fps * 1000.0) / 1000.0;

    est_frate = (int)est_fps;
    if( est_fps > (int)est_fps ) {
        est_frate = (est_frate + 1) * 1000;
        est_fbase = (int)roundf((float)est_frate / est_fps);
    } else
        est_fbase = 1;

    gcd = av_gcd(est_frate, est_fbase);
    if( gcd > 1 ) {
        est_frate /= gcd;
        est_fbase /= gcd;
    }

    if( fbase > est_fbase ) {
        avctx->time_base.den = est_frate;
        avctx->time_base.num = est_fbase;
        av_log(avctx, AV_LOG_DEBUG,
            "Xvid: framerate re-estimated: %.2f, %.3f%% correction\n",
            est_fps, (((est_fps - fps)/fps) * 100.0));
    } else {
        avctx->time_base.den = frate;
        avctx->time_base.num = fbase;
    }
}

/*
 * Xvid 2-Pass Kludge Section
 *
 * Xvid's default 2-pass doesn't allow us to create data as we need to, so
 * this section spends time replacing the first pass plugin so we can write
 * statistic information as libavcodec requests in. We have another kludge
 * that allows us to pass data to the second pass in Xvid without a custom
 * rate-control plugin.
 */

/**
 * Initialize the two-pass plugin and context.
 *
 * @param param Input construction parameter structure
 * @param handle Private context handle
 * @return Returns XVID_ERR_xxxx on failure, or 0 on success.
 */
static int xvid_ff_2pass_create(xvid_plg_create_t * param,
                                void ** handle) {
    struct xvid_ff_pass1 *x = (struct xvid_ff_pass1 *)param->param;
    char *log = x->context->twopassbuffer;

    /* Do a quick bounds check */
    if( log == NULL )
        return XVID_ERR_FAIL;

    /* We use snprintf() */
    /* This is because we can safely prevent a buffer overflow */
    log[0] = 0;
    snprintf(log, BUFFER_REMAINING(log),
        "# ffmpeg 2-pass log file, using xvid codec\n");
    snprintf(BUFFER_CAT(log), BUFFER_REMAINING(log),
        "# Do not modify. libxvidcore version: %d.%d.%d\n\n",
        XVID_VERSION_MAJOR(XVID_VERSION),
        XVID_VERSION_MINOR(XVID_VERSION),
        XVID_VERSION_PATCH(XVID_VERSION));

    *handle = x->context;
    return 0;
}

/**
 * Destroy the two-pass plugin context.
 *
 * @param ref Context pointer for the plugin
 * @param param Destrooy context
 * @return Returns 0, success guaranteed
 */
static int xvid_ff_2pass_destroy(struct xvid_context *ref,
                                xvid_plg_destroy_t *param) {
    /* Currently cannot think of anything to do on destruction */
    /* Still, the framework should be here for reference/use */
    if( ref->twopassbuffer != NULL )
        ref->twopassbuffer[0] = 0;
    return 0;
}

/**
 * Enable fast encode mode during the first pass.
 *
 * @param ref Context pointer for the plugin
 * @param param Frame data
 * @return Returns 0, success guaranteed
 */
static int xvid_ff_2pass_before(struct xvid_context *ref,
                                xvid_plg_data_t *param) {
    int motion_remove;
    int motion_replacements;
    int vop_remove;

    /* Nothing to do here, result is changed too much */
    if( param->zone && param->zone->mode == XVID_ZONE_QUANT )
        return 0;

    /* We can implement a 'turbo' first pass mode here */
    param->quant = 2;

    /* Init values */
    motion_remove = ~XVID_ME_CHROMA_PVOP &
                    ~XVID_ME_CHROMA_BVOP &
                    ~XVID_ME_EXTSEARCH16 &
                    ~XVID_ME_ADVANCEDDIAMOND16;
    motion_replacements = XVID_ME_FAST_MODEINTERPOLATE |
                          XVID_ME_SKIP_DELTASEARCH |
                          XVID_ME_FASTREFINE16 |
                          XVID_ME_BFRAME_EARLYSTOP;
    vop_remove = ~XVID_VOP_MODEDECISION_RD &
                 ~XVID_VOP_FAST_MODEDECISION_RD &
                 ~XVID_VOP_TRELLISQUANT &
                 ~XVID_VOP_INTER4V &
                 ~XVID_VOP_HQACPRED;

    param->vol_flags &= ~XVID_VOL_GMC;
    param->vop_flags &= vop_remove;
    param->motion_flags &= motion_remove;
    param->motion_flags |= motion_replacements;

    return 0;
}

/**
 * Capture statistic data and write it during first pass.
 *
 * @param ref Context pointer for the plugin
 * @param param Statistic data
 * @return Returns XVID_ERR_xxxx on failure, or 0 on success
 */
static int xvid_ff_2pass_after(struct xvid_context *ref,
                                xvid_plg_data_t *param) {
    char *log = ref->twopassbuffer;
    const char *frame_types = " ipbs";
    char frame_type;

    /* Quick bounds check */
    if( log == NULL )
        return XVID_ERR_FAIL;

    /* Convert the type given to us into a character */
    if( param->type < 5 && param->type > 0 ) {
        frame_type = frame_types[param->type];
    } else {
        return XVID_ERR_FAIL;
    }

    snprintf(BUFFER_CAT(log), BUFFER_REMAINING(log),
        "%c %d %d %d %d %d %d\n",
        frame_type, param->stats.quant, param->stats.kblks, param->stats.mblks,
        param->stats.ublks, param->stats.length, param->stats.hlength);

    return 0;
}

/**
 * Dispatch function for our custom plugin.
 * This handles the dispatch for the Xvid plugin. It passes data
 * on to other functions for actual processing.
 *
 * @param ref Context pointer for the plugin
 * @param cmd The task given for us to complete
 * @param p1 First parameter (varies)
 * @param p2 Second parameter (varies)
 * @return Returns XVID_ERR_xxxx on failure, or 0 on success
 */
int xvid_ff_2pass(void *ref, int cmd, void *p1, void *p2) {
    switch( cmd ) {
        case XVID_PLG_INFO:
        case XVID_PLG_FRAME:
            return 0;

        case XVID_PLG_BEFORE:
            return xvid_ff_2pass_before(ref, p1);

        case XVID_PLG_CREATE:
            return xvid_ff_2pass_create(p1, p2);

        case XVID_PLG_AFTER:
            return xvid_ff_2pass_after(ref, p1);

        case XVID_PLG_DESTROY:
            return xvid_ff_2pass_destroy(ref, p1);

        default:
            return XVID_ERR_FAIL;
    }
}

/**
 * Xvid codec definition for libavcodec.
 */
AVCodec ff_libxvid_encoder = {
    .name           = "libxvid",
    .type           = AVMEDIA_TYPE_VIDEO,
    .id             = CODEC_ID_MPEG4,
    .priv_data_size = sizeof(struct xvid_context),
    .init           = xvid_encode_init,
    .encode         = xvid_encode_frame,
    .close          = xvid_encode_close,
    .pix_fmts= (const enum PixelFormat[]){PIX_FMT_YUV420P, PIX_FMT_NONE},
    .long_name= NULL_IF_CONFIG_SMALL("libxvidcore MPEG-4 part 2"),
};

#endif /* CONFIG_LIBXVID_ENCODER */<|MERGE_RESOLUTION|>--- conflicted
+++ resolved
@@ -232,11 +232,7 @@
         rc2pass2.version = XVID_VERSION;
         rc2pass2.bitrate = avctx->bit_rate;
 
-<<<<<<< HEAD
-        fd = av_tempfile("xvidff.", &(x->twopassfile), 0, avctx);
-=======
-        fd = ff_tempfile("xvidff.", &x->twopassfile);
->>>>>>> badb195d
+        fd = av_tempfile("xvidff.", &x->twopassfile, 0, avctx);
         if( fd == -1 ) {
             av_log(avctx, AV_LOG_ERROR,
                 "Xvid: Cannot write 2-pass pipe\n");
