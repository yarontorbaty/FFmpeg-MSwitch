--- conflicted
+++ resolved
@@ -180,10 +180,6 @@
     .priv_data_size = sizeof(V210DecContext),
     .init           = decode_init,
     .decode         = decode_frame,
-<<<<<<< HEAD
-    .capabilities   = CODEC_CAP_DR1,
+    .capabilities   = AV_CODEC_CAP_DR1,
     .priv_class     = &v210dec_class,
-=======
-    .capabilities   = AV_CODEC_CAP_DR1,
->>>>>>> def97856
 };