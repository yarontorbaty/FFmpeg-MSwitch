--- conflicted
+++ resolved
@@ -269,11 +269,7 @@
         input = s->buffer[0];
     }
 
-<<<<<<< HEAD
     lenout= 2*s->output_channels*nb_samples * s->ratio + 16;
-=======
-    lenout = 4 * nb_samples * s->ratio + 16;
->>>>>>> 5705b020
 
     if (s->sample_fmt[1] != AV_SAMPLE_FMT_S16) {
         output_bak = output;
