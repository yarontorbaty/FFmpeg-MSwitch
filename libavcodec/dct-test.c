/*
 * (c) 2001 Fabrice Bellard
 *     2007 Marc Hoffman <marc.hoffman@analog.com>
 *
 * This file is part of FFmpeg.
 *
 * FFmpeg is free software; you can redistribute it and/or
 * modify it under the terms of the GNU Lesser General Public
 * License as published by the Free Software Foundation; either
 * version 2.1 of the License, or (at your option) any later version.
 *
 * FFmpeg is distributed in the hope that it will be useful,
 * but WITHOUT ANY WARRANTY; without even the implied warranty of
 * MERCHANTABILITY or FITNESS FOR A PARTICULAR PURPOSE.  See the GNU
 * Lesser General Public License for more details.
 *
 * You should have received a copy of the GNU Lesser General Public
 * License along with FFmpeg; if not, write to the Free Software
 * Foundation, Inc., 51 Franklin Street, Fifth Floor, Boston, MA 02110-1301 USA
 */

/**
 * @file
 * DCT test (c) 2001 Fabrice Bellard
 * Started from sample code by Juan J. Sierralta P.
 */

#include "config.h"
#include <stdlib.h>
#include <stdio.h>
#include <string.h>
#if HAVE_UNISTD_H
#include <unistd.h>
#endif
#include <math.h>

#include "libavutil/cpu.h"
#include "libavutil/common.h"
#include "libavutil/lfg.h"
#include "libavutil/time.h"

#include "dct.h"
#include "simple_idct.h"
#include "aandcttab.h"
#include "faandct.h"
#include "faanidct.h"
#include "x86/idct_xvid.h"
#include "dctref.h"

// ALTIVEC
void ff_fdct_altivec(int16_t *block);

// ARM
void ff_j_rev_dct_arm(int16_t *data);
void ff_simple_idct_arm(int16_t *data);
void ff_simple_idct_armv5te(int16_t *data);
void ff_simple_idct_armv6(int16_t *data);
void ff_simple_idct_neon(int16_t *data);

struct algo {
    const char *name;
    void (*func)(int16_t *block);
    enum formattag { NO_PERM, MMX_PERM, MMX_SIMPLE_PERM, SCALE_PERM,
<<<<<<< HEAD
                     SSE2_PERM, PARTTRANS_PERM, TRANSPOSE_PERM } format;
    int mm_support;
=======
                     SSE2_PERM, PARTTRANS_PERM } format;
    int cpu_flag;
>>>>>>> 746ad4e0
    int nonspec;
};

static const struct algo fdct_tab[] = {
    { "REF-DBL",        ff_ref_fdct,           NO_PERM    },
    { "FAAN",           ff_faandct,            NO_PERM    },
    { "IJG-AAN-INT",    ff_fdct_ifast,         SCALE_PERM },
    { "IJG-LLM-INT",    ff_jpeg_fdct_islow_8,  NO_PERM    },

#if HAVE_MMX_INLINE
    { "MMX",            ff_fdct_mmx,           NO_PERM,   AV_CPU_FLAG_MMX     },
#endif
#if HAVE_MMXEXT_INLINE
    { "MMXEXT",         ff_fdct_mmxext,        NO_PERM,   AV_CPU_FLAG_MMXEXT  },
#endif
#if HAVE_SSE2_INLINE
    { "SSE2",           ff_fdct_sse2,          NO_PERM,   AV_CPU_FLAG_SSE2    },
#endif

#if HAVE_ALTIVEC
    { "altivecfdct",    ff_fdct_altivec,       NO_PERM,   AV_CPU_FLAG_ALTIVEC },
#endif

    { 0 }
};

static void ff_prores_idct_wrap(int16_t *dst){
    DECLARE_ALIGNED(16, static int16_t, qmat)[64];
    int i;

    for(i=0; i<64; i++){
        qmat[i]=4;
    }
    ff_prores_idct(dst, qmat);
    for(i=0; i<64; i++) {
         dst[i] -= 512;
    }
}
#if ARCH_X86_64 && HAVE_MMX && HAVE_YASM
void ff_prores_idct_put_10_sse2(uint16_t *dst, int linesize,
                                int16_t *block, int16_t *qmat);

static void ff_prores_idct_put_10_sse2_wrap(int16_t *dst){
    DECLARE_ALIGNED(16, static int16_t, qmat)[64];
    DECLARE_ALIGNED(16, static int16_t, tmp)[64];
    int i;

    for(i=0; i<64; i++){
        qmat[i]=4;
        tmp[i]= dst[i];
    }
    ff_prores_idct_put_10_sse2(dst, 16, tmp, qmat);

    for(i=0; i<64; i++) {
         dst[i] -= 512;
    }
}
#endif

static const struct algo idct_tab[] = {
    { "FAANI",          ff_faanidct,           NO_PERM  },
    { "REF-DBL",        ff_ref_idct,           NO_PERM  },
    { "INT",            ff_j_rev_dct,          MMX_PERM },
    { "SIMPLE-C",       ff_simple_idct_8,      NO_PERM  },
    { "PR-C",           ff_prores_idct_wrap,   NO_PERM, 0, 1 },

#if HAVE_MMX_INLINE
    { "SIMPLE-MMX",     ff_simple_idct_mmx,  MMX_SIMPLE_PERM, AV_CPU_FLAG_MMX },
    { "XVID-MMX",       ff_idct_xvid_mmx,      NO_PERM,   AV_CPU_FLAG_MMX,  1 },
#endif
#if HAVE_MMXEXT_INLINE
    { "XVID-MMXEXT",    ff_idct_xvid_mmxext,   NO_PERM,   AV_CPU_FLAG_MMXEXT, 1 },
#endif
#if HAVE_SSE2_INLINE
    { "XVID-SSE2",      ff_idct_xvid_sse2,     SSE2_PERM, AV_CPU_FLAG_SSE2, 1 },
#if ARCH_X86_64 && HAVE_YASM
    { "PR-SSE2",        ff_prores_idct_put_10_sse2_wrap,     TRANSPOSE_PERM, AV_CPU_FLAG_SSE2, 1 },
#endif
#endif

#if ARCH_ARM
    { "SIMPLE-ARM",     ff_simple_idct_arm,    NO_PERM  },
    { "INT-ARM",        ff_j_rev_dct_arm,      MMX_PERM },
#endif
#if HAVE_ARMV5TE
    { "SIMPLE-ARMV5TE", ff_simple_idct_armv5te,NO_PERM,   AV_CPU_FLAG_ARMV5TE },
#endif
#if HAVE_ARMV6
    { "SIMPLE-ARMV6",   ff_simple_idct_armv6,  MMX_PERM,  AV_CPU_FLAG_ARMV6   },
#endif
#if HAVE_NEON && ARCH_ARM
    { "SIMPLE-NEON",    ff_simple_idct_neon, PARTTRANS_PERM, AV_CPU_FLAG_NEON },
#endif

    { 0 }
};

#define AANSCALE_BITS 12

#define NB_ITS 20000
#define NB_ITS_SPEED 50000

static short idct_mmx_perm[64];

static short idct_simple_mmx_perm[64] = {
    0x00, 0x08, 0x04, 0x09, 0x01, 0x0C, 0x05, 0x0D,
    0x10, 0x18, 0x14, 0x19, 0x11, 0x1C, 0x15, 0x1D,
    0x20, 0x28, 0x24, 0x29, 0x21, 0x2C, 0x25, 0x2D,
    0x12, 0x1A, 0x16, 0x1B, 0x13, 0x1E, 0x17, 0x1F,
    0x02, 0x0A, 0x06, 0x0B, 0x03, 0x0E, 0x07, 0x0F,
    0x30, 0x38, 0x34, 0x39, 0x31, 0x3C, 0x35, 0x3D,
    0x22, 0x2A, 0x26, 0x2B, 0x23, 0x2E, 0x27, 0x2F,
    0x32, 0x3A, 0x36, 0x3B, 0x33, 0x3E, 0x37, 0x3F,
};

static const uint8_t idct_sse2_row_perm[8] = { 0, 4, 1, 5, 2, 6, 3, 7 };

static void idct_mmx_init(void)
{
    int i;

    /* the mmx/mmxext idct uses a reordered input, so we patch scan tables */
    for (i = 0; i < 64; i++) {
        idct_mmx_perm[i] = (i & 0x38) | ((i & 6) >> 1) | ((i & 1) << 2);
    }
}

DECLARE_ALIGNED(16, static int16_t, block)[64];
DECLARE_ALIGNED(8,  static int16_t, block1)[64];

static void init_block(int16_t block[64], int test, int is_idct, AVLFG *prng, int vals)
{
    int i, j;

    memset(block, 0, 64 * sizeof(*block));

    switch (test) {
    case 0:
        for (i = 0; i < 64; i++)
            block[i] = (av_lfg_get(prng) % (2*vals)) -vals;
        if (is_idct) {
            ff_ref_fdct(block);
            for (i = 0; i < 64; i++)
                block[i] >>= 3;
        }
        break;
    case 1:
        j = av_lfg_get(prng) % 10 + 1;
        for (i = 0; i < j; i++) {
            int idx = av_lfg_get(prng) % 64;
            block[idx] = av_lfg_get(prng) % (2*vals) -vals;
        }
        break;
    case 2:
        block[ 0] = av_lfg_get(prng) % (16*vals) - (8*vals);
        block[63] = (block[0] & 1) ^ 1;
        break;
    }
}

static void permute(int16_t dst[64], const int16_t src[64], int perm)
{
    int i;

    if (perm == MMX_PERM) {
        for (i = 0; i < 64; i++)
            dst[idct_mmx_perm[i]] = src[i];
    } else if (perm == MMX_SIMPLE_PERM) {
        for (i = 0; i < 64; i++)
            dst[idct_simple_mmx_perm[i]] = src[i];
    } else if (perm == SSE2_PERM) {
        for (i = 0; i < 64; i++)
            dst[(i & 0x38) | idct_sse2_row_perm[i & 7]] = src[i];
    } else if (perm == PARTTRANS_PERM) {
        for (i = 0; i < 64; i++)
            dst[(i & 0x24) | ((i & 3) << 3) | ((i >> 3) & 3)] = src[i];
    } else if (perm == TRANSPOSE_PERM) {
        for (i = 0; i < 64; i++)
            dst[(i>>3) | ((i<<3)&0x38)] = src[i];
    } else {
        for (i = 0; i < 64; i++)
            dst[i] = src[i];
    }
}

static int dct_error(const struct algo *dct, int test, int is_idct, int speed, const int bits)
{
    void (*ref)(int16_t *block) = is_idct ? ff_ref_idct : ff_ref_fdct;
    int it, i, scale;
    int err_inf, v;
    int64_t err2, ti, ti1, it1, err_sum = 0;
    int64_t sysErr[64], sysErrMax = 0;
    int maxout = 0;
    int blockSumErrMax = 0, blockSumErr;
    AVLFG prng;
    const int vals=1<<bits;
    double omse, ome;
    int spec_err;

    av_lfg_init(&prng, 1);

    err_inf = 0;
    err2 = 0;
    for (i = 0; i < 64; i++)
        sysErr[i] = 0;
    for (it = 0; it < NB_ITS; it++) {
        init_block(block1, test, is_idct, &prng, vals);
        permute(block, block1, dct->format);

        dct->func(block);
        emms_c();

        if (dct->format == SCALE_PERM) {
            for (i = 0; i < 64; i++) {
                scale = 8 * (1 << (AANSCALE_BITS + 11)) / ff_aanscales[i];
                block[i] = (block[i] * scale) >> AANSCALE_BITS;
            }
        }

        ref(block1);
        if (!strcmp(dct->name, "PR-SSE2"))
            for (i = 0; i < 64; i++)
                block1[i] = av_clip(block1[i], 4-512, 1019-512);

        blockSumErr = 0;
        for (i = 0; i < 64; i++) {
            int err = block[i] - block1[i];
            err_sum += err;
            v = abs(err);
            if (v > err_inf)
                err_inf = v;
            err2 += v * v;
            sysErr[i] += block[i] - block1[i];
            blockSumErr += v;
            if (abs(block[i]) > maxout)
                maxout = abs(block[i]);
        }
        if (blockSumErrMax < blockSumErr)
            blockSumErrMax = blockSumErr;
    }
    for (i = 0; i < 64; i++)
        sysErrMax = FFMAX(sysErrMax, FFABS(sysErr[i]));

    for (i = 0; i < 64; i++) {
        if (i % 8 == 0)
            printf("\n");
        printf("%7d ", (int) sysErr[i]);
    }
    printf("\n");

    omse = (double) err2 / NB_ITS / 64;
    ome  = (double) err_sum / NB_ITS / 64;

    spec_err = is_idct && (err_inf > 1 || omse > 0.02 || fabs(ome) > 0.0015);

    printf("%s %s: max_err=%d omse=%0.8f ome=%0.8f syserr=%0.8f maxout=%d blockSumErr=%d\n",
           is_idct ? "IDCT" : "DCT", dct->name, err_inf,
           omse, ome, (double) sysErrMax / NB_ITS,
           maxout, blockSumErrMax);

    if (spec_err && !dct->nonspec)
        return 1;

    if (!speed)
        return 0;

    /* speed test */

    init_block(block, test, is_idct, &prng, vals);
    permute(block1, block, dct->format);

    ti = av_gettime_relative();
    it1 = 0;
    do {
        for (it = 0; it < NB_ITS_SPEED; it++) {
            memcpy(block, block1, sizeof(block));
            dct->func(block);
        }
        emms_c();
        it1 += NB_ITS_SPEED;
        ti1 = av_gettime_relative() - ti;
    } while (ti1 < 1000000);

    printf("%s %s: %0.1f kdct/s\n", is_idct ? "IDCT" : "DCT", dct->name,
           (double) it1 * 1000.0 / (double) ti1);

    return 0;
}

DECLARE_ALIGNED(8, static uint8_t, img_dest)[64];
DECLARE_ALIGNED(8, static uint8_t, img_dest1)[64];

static void idct248_ref(uint8_t *dest, int linesize, int16_t *block)
{
    static int init;
    static double c8[8][8];
    static double c4[4][4];
    double block1[64], block2[64], block3[64];
    double s, sum, v;
    int i, j, k;

    if (!init) {
        init = 1;

        for (i = 0; i < 8; i++) {
            sum = 0;
            for (j = 0; j < 8; j++) {
                s = (i == 0) ? sqrt(1.0 / 8.0) : sqrt(1.0 / 4.0);
                c8[i][j] = s * cos(M_PI * i * (j + 0.5) / 8.0);
                sum += c8[i][j] * c8[i][j];
            }
        }

        for (i = 0; i < 4; i++) {
            sum = 0;
            for (j = 0; j < 4; j++) {
                s = (i == 0) ? sqrt(1.0 / 4.0) : sqrt(1.0 / 2.0);
                c4[i][j] = s * cos(M_PI * i * (j + 0.5) / 4.0);
                sum += c4[i][j] * c4[i][j];
            }
        }
    }

    /* butterfly */
    s = 0.5 * sqrt(2.0);
    for (i = 0; i < 4; i++) {
        for (j = 0; j < 8; j++) {
            block1[8 * (2 * i) + j] =
                (block[8 * (2 * i) + j] + block[8 * (2 * i + 1) + j]) * s;
            block1[8 * (2 * i + 1) + j] =
                (block[8 * (2 * i) + j] - block[8 * (2 * i + 1) + j]) * s;
        }
    }

    /* idct8 on lines */
    for (i = 0; i < 8; i++) {
        for (j = 0; j < 8; j++) {
            sum = 0;
            for (k = 0; k < 8; k++)
                sum += c8[k][j] * block1[8 * i + k];
            block2[8 * i + j] = sum;
        }
    }

    /* idct4 */
    for (i = 0; i < 8; i++) {
        for (j = 0; j < 4; j++) {
            /* top */
            sum = 0;
            for (k = 0; k < 4; k++)
                sum += c4[k][j] * block2[8 * (2 * k) + i];
            block3[8 * (2 * j) + i] = sum;

            /* bottom */
            sum = 0;
            for (k = 0; k < 4; k++)
                sum += c4[k][j] * block2[8 * (2 * k + 1) + i];
            block3[8 * (2 * j + 1) + i] = sum;
        }
    }

    /* clamp and store the result */
    for (i = 0; i < 8; i++) {
        for (j = 0; j < 8; j++) {
            v = block3[8 * i + j];
            if      (v < 0)   v = 0;
            else if (v > 255) v = 255;
            dest[i * linesize + j] = (int) rint(v);
        }
    }
}

static void idct248_error(const char *name,
                          void (*idct248_put)(uint8_t *dest, int line_size,
                                              int16_t *block),
                          int speed)
{
    int it, i, it1, ti, ti1, err_max, v;
    AVLFG prng;

    av_lfg_init(&prng, 1);

    /* just one test to see if code is correct (precision is less
       important here) */
    err_max = 0;
    for (it = 0; it < NB_ITS; it++) {
        /* XXX: use forward transform to generate values */
        for (i = 0; i < 64; i++)
            block1[i] = av_lfg_get(&prng) % 256 - 128;
        block1[0] += 1024;

        for (i = 0; i < 64; i++)
            block[i] = block1[i];
        idct248_ref(img_dest1, 8, block);

        for (i = 0; i < 64; i++)
            block[i] = block1[i];
        idct248_put(img_dest, 8, block);

        for (i = 0; i < 64; i++) {
            v = abs((int) img_dest[i] - (int) img_dest1[i]);
            if (v == 255)
                printf("%d %d\n", img_dest[i], img_dest1[i]);
            if (v > err_max)
                err_max = v;
        }
#if 0
        printf("ref=\n");
        for(i=0;i<8;i++) {
            int j;
            for(j=0;j<8;j++) {
                printf(" %3d", img_dest1[i*8+j]);
            }
            printf("\n");
        }

        printf("out=\n");
        for(i=0;i<8;i++) {
            int j;
            for(j=0;j<8;j++) {
                printf(" %3d", img_dest[i*8+j]);
            }
            printf("\n");
        }
#endif
    }
    printf("%s %s: err_inf=%d\n", 1 ? "IDCT248" : "DCT248", name, err_max);

    if (!speed)
        return;

    ti = av_gettime_relative();
    it1 = 0;
    do {
        for (it = 0; it < NB_ITS_SPEED; it++) {
            for (i = 0; i < 64; i++)
                block[i] = block1[i];
            idct248_put(img_dest, 8, block);
        }
        emms_c();
        it1 += NB_ITS_SPEED;
        ti1 = av_gettime_relative() - ti;
    } while (ti1 < 1000000);

    printf("%s %s: %0.1f kdct/s\n", 1 ? "IDCT248" : "DCT248", name,
           (double) it1 * 1000.0 / (double) ti1);
}

static void help(void)
{
    printf("dct-test [-i] [<test-number>] [<bits>]\n"
           "test-number 0 -> test with random matrixes\n"
           "            1 -> test with random sparse matrixes\n"
           "            2 -> do 3. test from mpeg4 std\n"
           "bits        Number of time domain bits to use, 8 is default\n"
           "-i          test IDCT implementations\n"
           "-4          test IDCT248 implementations\n"
           "-t          speed test\n");
}

#if !HAVE_GETOPT
#include "compat/getopt.c"
#endif

int main(int argc, char **argv)
{
    int test_idct = 0, test_248_dct = 0;
    int c, i;
    int test = 1;
    int speed = 0;
    int err = 0;
    int bits=8;

    ff_ref_dct_init();
    idct_mmx_init();

    for (;;) {
        c = getopt(argc, argv, "ih4t");
        if (c == -1)
            break;
        switch (c) {
        case 'i':
            test_idct = 1;
            break;
        case '4':
            test_248_dct = 1;
            break;
        case 't':
            speed = 1;
            break;
        default:
        case 'h':
            help();
            return 0;
        }
    }

    if (optind < argc)
        test = atoi(argv[optind]);
    if(optind+1 < argc) bits= atoi(argv[optind+1]);

    printf("ffmpeg DCT/IDCT test\n");

    if (test_248_dct) {
        idct248_error("SIMPLE-C", ff_simple_idct248_put, speed);
    } else {
        const int cpu_flags = av_get_cpu_flags();
        const struct algo *algos = test_idct ? idct_tab : fdct_tab;
        for (i = 0; algos[i].name; i++)
<<<<<<< HEAD
            if (!(~cpu_flags & algos[i].mm_support)) {
                err |= dct_error(&algos[i], test, test_idct, speed, bits);
=======
            if (!(~cpu_flags & algos[i].cpu_flag)) {
                err |= dct_error(&algos[i], test, test_idct, speed);
>>>>>>> 746ad4e0
            }
    }

    if (err)
        printf("Error: %d.\n", err);

    return !!err;
}<|MERGE_RESOLUTION|>--- conflicted
+++ resolved
@@ -61,13 +61,8 @@
     const char *name;
     void (*func)(int16_t *block);
     enum formattag { NO_PERM, MMX_PERM, MMX_SIMPLE_PERM, SCALE_PERM,
-<<<<<<< HEAD
                      SSE2_PERM, PARTTRANS_PERM, TRANSPOSE_PERM } format;
-    int mm_support;
-=======
-                     SSE2_PERM, PARTTRANS_PERM } format;
     int cpu_flag;
->>>>>>> 746ad4e0
     int nonspec;
 };
 
@@ -577,13 +572,8 @@
         const int cpu_flags = av_get_cpu_flags();
         const struct algo *algos = test_idct ? idct_tab : fdct_tab;
         for (i = 0; algos[i].name; i++)
-<<<<<<< HEAD
-            if (!(~cpu_flags & algos[i].mm_support)) {
+            if (!(~cpu_flags & algos[i].cpu_flag)) {
                 err |= dct_error(&algos[i], test, test_idct, speed, bits);
-=======
-            if (!(~cpu_flags & algos[i].cpu_flag)) {
-                err |= dct_error(&algos[i], test, test_idct, speed);
->>>>>>> 746ad4e0
             }
     }
 
