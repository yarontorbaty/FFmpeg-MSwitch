--- conflicted
+++ resolved
@@ -21,15 +21,7 @@
                                           arm/idctdsp_arm.o             \
                                           arm/jrevdct_arm.o             \
                                           arm/simple_idct_arm.o
-<<<<<<< HEAD
-OBJS-$(CONFIG_FLACDSP)                 += arm/flacdsp_init_arm.o        \
-                                          arm/flacdsp_arm.o
-OBJS-$(CONFIG_G722DSP)                 += arm/g722dsp_init_arm.o
 OBJS-$(CONFIG_LLAUDDSP)                += arm/lossless_audiodsp_init_arm.o
-=======
-OBJS-$(CONFIG_MDCT)                    += arm/mdct_init_arm.o           \
-                                          arm/mdct_fixed_init_arm.o
->>>>>>> 01621202
 OBJS-$(CONFIG_ME_CMP)                  += arm/me_cmp_init_arm.o
 OBJS-$(CONFIG_MPEGAUDIODSP)            += arm/mpegaudiodsp_init_arm.o
 OBJS-$(CONFIG_MPEGVIDEO)               += arm/mpegvideo_arm.o
