/*
 * VC-1 and WMV3 decoder
 * Copyright (c) 2011 Mashiat Sarker Shakkhar
 * Copyright (c) 2006-2007 Konstantin Shishkov
 * Partly based on vc9.c (c) 2005 Anonymous, Alex Beregszaszi, Michael Niedermayer
 *
 * This file is part of FFmpeg.
 *
 * FFmpeg is free software; you can redistribute it and/or
 * modify it under the terms of the GNU Lesser General Public
 * License as published by the Free Software Foundation; either
 * version 2.1 of the License, or (at your option) any later version.
 *
 * FFmpeg is distributed in the hope that it will be useful,
 * but WITHOUT ANY WARRANTY; without even the implied warranty of
 * MERCHANTABILITY or FITNESS FOR A PARTICULAR PURPOSE.  See the GNU
 * Lesser General Public License for more details.
 *
 * You should have received a copy of the GNU Lesser General Public
 * License along with FFmpeg; if not, write to the Free Software
 * Foundation, Inc., 51 Franklin Street, Fifth Floor, Boston, MA 02110-1301 USA
 */

/**
 * @file
 * VC-1 and WMV3 decoder
 */

#include "avcodec.h"
#include "blockdsp.h"
#include "get_bits.h"
#include "internal.h"
#include "mpeg_er.h"
#include "mpegvideo.h"
#include "msmpeg4.h"
#include "msmpeg4data.h"
#include "vc1.h"
#include "vc1data.h"
#include "vdpau_compat.h"
#include "libavutil/avassert.h"


#if CONFIG_WMV3IMAGE_DECODER || CONFIG_VC1IMAGE_DECODER

typedef struct SpriteData {
    /**
     * Transform coefficients for both sprites in 16.16 fixed point format,
     * in the order they appear in the bitstream:
     *  x scale
     *  rotation 1 (unused)
     *  x offset
     *  rotation 2 (unused)
     *  y scale
     *  y offset
     *  alpha
     */
    int coefs[2][7];

    int effect_type, effect_flag;
    int effect_pcount1, effect_pcount2;   ///< amount of effect parameters stored in effect_params
    int effect_params1[15], effect_params2[10]; ///< effect parameters in 16.16 fixed point format
} SpriteData;

static inline int get_fp_val(GetBitContext* gb)
{
    return (get_bits_long(gb, 30) - (1 << 29)) << 1;
}

static void vc1_sprite_parse_transform(GetBitContext* gb, int c[7])
{
    c[1] = c[3] = 0;

    switch (get_bits(gb, 2)) {
    case 0:
        c[0] = 1 << 16;
        c[2] = get_fp_val(gb);
        c[4] = 1 << 16;
        break;
    case 1:
        c[0] = c[4] = get_fp_val(gb);
        c[2] = get_fp_val(gb);
        break;
    case 2:
        c[0] = get_fp_val(gb);
        c[2] = get_fp_val(gb);
        c[4] = get_fp_val(gb);
        break;
    case 3:
        c[0] = get_fp_val(gb);
        c[1] = get_fp_val(gb);
        c[2] = get_fp_val(gb);
        c[3] = get_fp_val(gb);
        c[4] = get_fp_val(gb);
        break;
    }
    c[5] = get_fp_val(gb);
    if (get_bits1(gb))
        c[6] = get_fp_val(gb);
    else
        c[6] = 1 << 16;
}

static int vc1_parse_sprites(VC1Context *v, GetBitContext* gb, SpriteData* sd)
{
    AVCodecContext *avctx = v->s.avctx;
    int sprite, i;

    for (sprite = 0; sprite <= v->two_sprites; sprite++) {
        vc1_sprite_parse_transform(gb, sd->coefs[sprite]);
        if (sd->coefs[sprite][1] || sd->coefs[sprite][3])
            avpriv_request_sample(avctx, "Non-zero rotation coefficients");
        av_log(avctx, AV_LOG_DEBUG, sprite ? "S2:" : "S1:");
        for (i = 0; i < 7; i++)
            av_log(avctx, AV_LOG_DEBUG, " %d.%.3d",
                   sd->coefs[sprite][i] / (1<<16),
                   (abs(sd->coefs[sprite][i]) & 0xFFFF) * 1000 / (1 << 16));
        av_log(avctx, AV_LOG_DEBUG, "\n");
    }

    skip_bits(gb, 2);
    if (sd->effect_type = get_bits_long(gb, 30)) {
        switch (sd->effect_pcount1 = get_bits(gb, 4)) {
        case 7:
            vc1_sprite_parse_transform(gb, sd->effect_params1);
            break;
        case 14:
            vc1_sprite_parse_transform(gb, sd->effect_params1);
            vc1_sprite_parse_transform(gb, sd->effect_params1 + 7);
            break;
        default:
            for (i = 0; i < sd->effect_pcount1; i++)
                sd->effect_params1[i] = get_fp_val(gb);
        }
        if (sd->effect_type != 13 || sd->effect_params1[0] != sd->coefs[0][6]) {
            // effect 13 is simple alpha blending and matches the opacity above
            av_log(avctx, AV_LOG_DEBUG, "Effect: %d; params: ", sd->effect_type);
            for (i = 0; i < sd->effect_pcount1; i++)
                av_log(avctx, AV_LOG_DEBUG, " %d.%.2d",
                       sd->effect_params1[i] / (1 << 16),
                       (abs(sd->effect_params1[i]) & 0xFFFF) * 1000 / (1 << 16));
            av_log(avctx, AV_LOG_DEBUG, "\n");
        }

        sd->effect_pcount2 = get_bits(gb, 16);
        if (sd->effect_pcount2 > 10) {
            av_log(avctx, AV_LOG_ERROR, "Too many effect parameters\n");
            return AVERROR_INVALIDDATA;
        } else if (sd->effect_pcount2) {
            i = -1;
            av_log(avctx, AV_LOG_DEBUG, "Effect params 2: ");
            while (++i < sd->effect_pcount2) {
                sd->effect_params2[i] = get_fp_val(gb);
                av_log(avctx, AV_LOG_DEBUG, " %d.%.2d",
                       sd->effect_params2[i] / (1 << 16),
                       (abs(sd->effect_params2[i]) & 0xFFFF) * 1000 / (1 << 16));
            }
            av_log(avctx, AV_LOG_DEBUG, "\n");
        }
    }
    if (sd->effect_flag = get_bits1(gb))
        av_log(avctx, AV_LOG_DEBUG, "Effect flag set\n");

    if (get_bits_count(gb) >= gb->size_in_bits +
       (avctx->codec_id == AV_CODEC_ID_WMV3IMAGE ? 64 : 0)) {
        av_log(avctx, AV_LOG_ERROR, "Buffer overrun\n");
        return AVERROR_INVALIDDATA;
    }
    if (get_bits_count(gb) < gb->size_in_bits - 8)
        av_log(avctx, AV_LOG_WARNING, "Buffer not fully read\n");

    return 0;
}

static void vc1_draw_sprites(VC1Context *v, SpriteData* sd)
{
    int i, plane, row, sprite;
    int sr_cache[2][2] = { { -1, -1 }, { -1, -1 } };
    uint8_t* src_h[2][2];
    int xoff[2], xadv[2], yoff[2], yadv[2], alpha;
    int ysub[2];
    MpegEncContext *s = &v->s;

    for (i = 0; i <= v->two_sprites; i++) {
        xoff[i] = av_clip(sd->coefs[i][2], 0, v->sprite_width-1 << 16);
        xadv[i] = sd->coefs[i][0];
        if (xadv[i] != 1<<16 || (v->sprite_width << 16) - (v->output_width << 16) - xoff[i])
            xadv[i] = av_clip(xadv[i], 0, ((v->sprite_width<<16) - xoff[i] - 1) / v->output_width);

        yoff[i] = av_clip(sd->coefs[i][5], 0, v->sprite_height-1 << 16);
        yadv[i] = av_clip(sd->coefs[i][4], 0, ((v->sprite_height << 16) - yoff[i]) / v->output_height);
    }
    alpha = av_clip_uint16(sd->coefs[1][6]);

<<<<<<< HEAD
    for (plane = 0; plane < (CONFIG_GRAY && s->avctx->flags & CODEC_FLAG_GRAY ? 1 : 3); plane++) {
=======
    for (plane = 0; plane < (s->avctx->flags & AV_CODEC_FLAG_GRAY ? 1 : 3); plane++) {
>>>>>>> 7c6eb0a1
        int width = v->output_width>>!!plane;

        for (row = 0; row < v->output_height>>!!plane; row++) {
            uint8_t *dst = v->sprite_output_frame->data[plane] +
                           v->sprite_output_frame->linesize[plane] * row;

            for (sprite = 0; sprite <= v->two_sprites; sprite++) {
                uint8_t *iplane = s->current_picture.f->data[plane];
                int      iline  = s->current_picture.f->linesize[plane];
                int      ycoord = yoff[sprite] + yadv[sprite] * row;
                int      yline  = ycoord >> 16;
                int      next_line;
                ysub[sprite] = ycoord & 0xFFFF;
                if (sprite) {
                    iplane = s->last_picture.f->data[plane];
                    iline  = s->last_picture.f->linesize[plane];
                }
                next_line = FFMIN(yline + 1, (v->sprite_height >> !!plane) - 1) * iline;
                if (!(xoff[sprite] & 0xFFFF) && xadv[sprite] == 1 << 16) {
                        src_h[sprite][0] = iplane + (xoff[sprite] >> 16) +  yline      * iline;
                    if (ysub[sprite])
                        src_h[sprite][1] = iplane + (xoff[sprite] >> 16) + next_line;
                } else {
                    if (sr_cache[sprite][0] != yline) {
                        if (sr_cache[sprite][1] == yline) {
                            FFSWAP(uint8_t*, v->sr_rows[sprite][0], v->sr_rows[sprite][1]);
                            FFSWAP(int,        sr_cache[sprite][0],   sr_cache[sprite][1]);
                        } else {
                            v->vc1dsp.sprite_h(v->sr_rows[sprite][0], iplane + yline * iline, xoff[sprite], xadv[sprite], width);
                            sr_cache[sprite][0] = yline;
                        }
                    }
                    if (ysub[sprite] && sr_cache[sprite][1] != yline + 1) {
                        v->vc1dsp.sprite_h(v->sr_rows[sprite][1],
                                           iplane + next_line, xoff[sprite],
                                           xadv[sprite], width);
                        sr_cache[sprite][1] = yline + 1;
                    }
                    src_h[sprite][0] = v->sr_rows[sprite][0];
                    src_h[sprite][1] = v->sr_rows[sprite][1];
                }
            }

            if (!v->two_sprites) {
                if (ysub[0]) {
                    v->vc1dsp.sprite_v_single(dst, src_h[0][0], src_h[0][1], ysub[0], width);
                } else {
                    memcpy(dst, src_h[0][0], width);
                }
            } else {
                if (ysub[0] && ysub[1]) {
                    v->vc1dsp.sprite_v_double_twoscale(dst, src_h[0][0], src_h[0][1], ysub[0],
                                                       src_h[1][0], src_h[1][1], ysub[1], alpha, width);
                } else if (ysub[0]) {
                    v->vc1dsp.sprite_v_double_onescale(dst, src_h[0][0], src_h[0][1], ysub[0],
                                                       src_h[1][0], alpha, width);
                } else if (ysub[1]) {
                    v->vc1dsp.sprite_v_double_onescale(dst, src_h[1][0], src_h[1][1], ysub[1],
                                                       src_h[0][0], (1<<16)-1-alpha, width);
                } else {
                    v->vc1dsp.sprite_v_double_noscale(dst, src_h[0][0], src_h[1][0], alpha, width);
                }
            }
        }

        if (!plane) {
            for (i = 0; i <= v->two_sprites; i++) {
                xoff[i] >>= 1;
                yoff[i] >>= 1;
            }
        }

    }
}


static int vc1_decode_sprites(VC1Context *v, GetBitContext* gb)
{
    int ret;
    MpegEncContext *s     = &v->s;
    AVCodecContext *avctx = s->avctx;
    SpriteData sd;

    memset(&sd, 0, sizeof(sd));

    ret = vc1_parse_sprites(v, gb, &sd);
    if (ret < 0)
        return ret;

    if (!s->current_picture.f || !s->current_picture.f->data[0]) {
        av_log(avctx, AV_LOG_ERROR, "Got no sprites\n");
        return -1;
    }

    if (v->two_sprites && (!s->last_picture_ptr || !s->last_picture.f->data[0])) {
        av_log(avctx, AV_LOG_WARNING, "Need two sprites, only got one\n");
        v->two_sprites = 0;
    }

    av_frame_unref(v->sprite_output_frame);
    if ((ret = ff_get_buffer(avctx, v->sprite_output_frame, 0)) < 0)
        return ret;

    vc1_draw_sprites(v, &sd);

    return 0;
}

static void vc1_sprite_flush(AVCodecContext *avctx)
{
    VC1Context *v     = avctx->priv_data;
    MpegEncContext *s = &v->s;
    AVFrame *f = s->current_picture.f;
    int plane, i;

    /* Windows Media Image codecs have a convergence interval of two keyframes.
       Since we can't enforce it, clear to black the missing sprite. This is
       wrong but it looks better than doing nothing. */

    if (f && f->data[0])
<<<<<<< HEAD
        for (plane = 0; plane < (CONFIG_GRAY && s->avctx->flags & CODEC_FLAG_GRAY ? 1 : 3); plane++)
=======
        for (plane = 0; plane < (s->avctx->flags & AV_CODEC_FLAG_GRAY ? 1 : 3); plane++)
>>>>>>> 7c6eb0a1
            for (i = 0; i < v->sprite_height>>!!plane; i++)
                memset(f->data[plane] + i * f->linesize[plane],
                       plane ? 128 : 0, f->linesize[plane]);
}

#endif

av_cold int ff_vc1_decode_init_alloc_tables(VC1Context *v)
{
    MpegEncContext *s = &v->s;
    int i;
    int mb_height = FFALIGN(s->mb_height, 2);

    /* Allocate mb bitplanes */
    v->mv_type_mb_plane = av_malloc (s->mb_stride * mb_height);
    v->direct_mb_plane  = av_malloc (s->mb_stride * mb_height);
    v->forward_mb_plane = av_malloc (s->mb_stride * mb_height);
    v->fieldtx_plane    = av_mallocz(s->mb_stride * mb_height);
    v->acpred_plane     = av_malloc (s->mb_stride * mb_height);
    v->over_flags_plane = av_malloc (s->mb_stride * mb_height);

    v->n_allocated_blks = s->mb_width + 2;
    v->block            = av_malloc(sizeof(*v->block) * v->n_allocated_blks);
    v->cbp_base         = av_malloc(sizeof(v->cbp_base[0]) * 2 * s->mb_stride);
    v->cbp              = v->cbp_base + s->mb_stride;
    v->ttblk_base       = av_malloc(sizeof(v->ttblk_base[0]) * 2 * s->mb_stride);
    v->ttblk            = v->ttblk_base + s->mb_stride;
    v->is_intra_base    = av_mallocz(sizeof(v->is_intra_base[0]) * 2 * s->mb_stride);
    v->is_intra         = v->is_intra_base + s->mb_stride;
    v->luma_mv_base     = av_mallocz(sizeof(v->luma_mv_base[0]) * 2 * s->mb_stride);
    v->luma_mv          = v->luma_mv_base + s->mb_stride;

    /* allocate block type info in that way so it could be used with s->block_index[] */
    v->mb_type_base = av_malloc(s->b8_stride * (mb_height * 2 + 1) + s->mb_stride * (mb_height + 1) * 2);
    v->mb_type[0]   = v->mb_type_base + s->b8_stride + 1;
    v->mb_type[1]   = v->mb_type_base + s->b8_stride * (mb_height * 2 + 1) + s->mb_stride + 1;
    v->mb_type[2]   = v->mb_type[1] + s->mb_stride * (mb_height + 1);

    /* allocate memory to store block level MV info */
    v->blk_mv_type_base = av_mallocz(     s->b8_stride * (mb_height * 2 + 1) + s->mb_stride * (mb_height + 1) * 2);
    v->blk_mv_type      = v->blk_mv_type_base + s->b8_stride + 1;
    v->mv_f_base        = av_mallocz(2 * (s->b8_stride * (mb_height * 2 + 1) + s->mb_stride * (mb_height + 1) * 2));
    v->mv_f[0]          = v->mv_f_base + s->b8_stride + 1;
    v->mv_f[1]          = v->mv_f[0] + (s->b8_stride * (mb_height * 2 + 1) + s->mb_stride * (mb_height + 1) * 2);
    v->mv_f_next_base   = av_mallocz(2 * (s->b8_stride * (mb_height * 2 + 1) + s->mb_stride * (mb_height + 1) * 2));
    v->mv_f_next[0]     = v->mv_f_next_base + s->b8_stride + 1;
    v->mv_f_next[1]     = v->mv_f_next[0] + (s->b8_stride * (mb_height * 2 + 1) + s->mb_stride * (mb_height + 1) * 2);

    /* Init coded blocks info */
    if (v->profile == PROFILE_ADVANCED) {
//        if (alloc_bitplane(&v->over_flags_plane, s->mb_width, s->mb_height) < 0)
//            return -1;
//        if (alloc_bitplane(&v->ac_pred_plane, s->mb_width, s->mb_height) < 0)
//            return -1;
    }

    ff_intrax8_common_init(&v->x8,s);

    if (s->avctx->codec_id == AV_CODEC_ID_WMV3IMAGE || s->avctx->codec_id == AV_CODEC_ID_VC1IMAGE) {
        for (i = 0; i < 4; i++)
            if (!(v->sr_rows[i >> 1][i & 1] = av_malloc(v->output_width)))
                return AVERROR(ENOMEM);
    }

    if (!v->mv_type_mb_plane || !v->direct_mb_plane || !v->acpred_plane || !v->over_flags_plane ||
        !v->block || !v->cbp_base || !v->ttblk_base || !v->is_intra_base || !v->luma_mv_base ||
        !v->mb_type_base) {
        av_freep(&v->mv_type_mb_plane);
        av_freep(&v->direct_mb_plane);
        av_freep(&v->acpred_plane);
        av_freep(&v->over_flags_plane);
        av_freep(&v->block);
        av_freep(&v->cbp_base);
        av_freep(&v->ttblk_base);
        av_freep(&v->is_intra_base);
        av_freep(&v->luma_mv_base);
        av_freep(&v->mb_type_base);
        return AVERROR(ENOMEM);
    }

    return 0;
}

av_cold void ff_vc1_init_transposed_scantables(VC1Context *v)
{
    int i;
    for (i = 0; i < 64; i++) {
#define transpose(x) (((x) >> 3) | (((x) & 7) << 3))
        v->zz_8x8[0][i] = transpose(ff_wmv1_scantable[0][i]);
        v->zz_8x8[1][i] = transpose(ff_wmv1_scantable[1][i]);
        v->zz_8x8[2][i] = transpose(ff_wmv1_scantable[2][i]);
        v->zz_8x8[3][i] = transpose(ff_wmv1_scantable[3][i]);
        v->zzi_8x8[i]   = transpose(ff_vc1_adv_interlaced_8x8_zz[i]);
    }
    v->left_blk_sh = 0;
    v->top_blk_sh  = 3;
}

/** Initialize a VC1/WMV3 decoder
 * @todo TODO: Handle VC-1 IDUs (Transport level?)
 * @todo TODO: Decypher remaining bits in extra_data
 */
static av_cold int vc1_decode_init(AVCodecContext *avctx)
{
    VC1Context *v = avctx->priv_data;
    MpegEncContext *s = &v->s;
    GetBitContext gb;
    int ret;

    /* save the container output size for WMImage */
    v->output_width  = avctx->width;
    v->output_height = avctx->height;

    if (!avctx->extradata_size || !avctx->extradata)
        return -1;
<<<<<<< HEAD
    if (!CONFIG_GRAY || !(avctx->flags & CODEC_FLAG_GRAY))
=======
    if (!(avctx->flags & AV_CODEC_FLAG_GRAY))
>>>>>>> 7c6eb0a1
        avctx->pix_fmt = ff_get_format(avctx, avctx->codec->pix_fmts);
    else {
        avctx->pix_fmt = AV_PIX_FMT_GRAY8;
        if (avctx->color_range == AVCOL_RANGE_UNSPECIFIED)
            avctx->color_range = AVCOL_RANGE_MPEG;
    }
    v->s.avctx = avctx;

    if ((ret = ff_vc1_init_common(v)) < 0)
        return ret;
    // ensure static VLC tables are initialized
    if ((ret = ff_msmpeg4_decode_init(avctx)) < 0)
        return ret;
    if ((ret = ff_vc1_decode_init_alloc_tables(v)) < 0)
        return ret;
    // Hack to ensure the above functions will be called
    // again once we know all necessary settings.
    // That this is necessary might indicate a bug.
    ff_vc1_decode_end(avctx);

    ff_blockdsp_init(&s->bdsp, avctx);
    ff_h264chroma_init(&v->h264chroma, 8);
    ff_qpeldsp_init(&s->qdsp);

    if (avctx->codec_id == AV_CODEC_ID_WMV3 || avctx->codec_id == AV_CODEC_ID_WMV3IMAGE) {
        int count = 0;

        // looks like WMV3 has a sequence header stored in the extradata
        // advanced sequence header may be before the first frame
        // the last byte of the extradata is a version number, 1 for the
        // samples we can decode

        init_get_bits(&gb, avctx->extradata, avctx->extradata_size*8);

        if ((ret = ff_vc1_decode_sequence_header(avctx, v, &gb)) < 0)
          return ret;

        count = avctx->extradata_size*8 - get_bits_count(&gb);
        if (count > 0) {
            av_log(avctx, AV_LOG_INFO, "Extra data: %i bits left, value: %X\n",
                   count, get_bits_long(&gb, FFMIN(count, 32)));
        } else if (count < 0) {
            av_log(avctx, AV_LOG_INFO, "Read %i bits in overflow\n", -count);
        }
    } else { // VC1/WVC1/WVP2
        const uint8_t *start = avctx->extradata;
        uint8_t *end = avctx->extradata + avctx->extradata_size;
        const uint8_t *next;
        int size, buf2_size;
        uint8_t *buf2 = NULL;
        int seq_initialized = 0, ep_initialized = 0;

        if (avctx->extradata_size < 16) {
            av_log(avctx, AV_LOG_ERROR, "Extradata size too small: %i\n", avctx->extradata_size);
            return -1;
        }

        buf2  = av_mallocz(avctx->extradata_size + FF_INPUT_BUFFER_PADDING_SIZE);
        if (!buf2)
            return AVERROR(ENOMEM);

        start = find_next_marker(start, end); // in WVC1 extradata first byte is its size, but can be 0 in mkv
        next  = start;
        for (; next < end; start = next) {
            next = find_next_marker(start + 4, end);
            size = next - start - 4;
            if (size <= 0)
                continue;
            buf2_size = vc1_unescape_buffer(start + 4, size, buf2);
            init_get_bits(&gb, buf2, buf2_size * 8);
            switch (AV_RB32(start)) {
            case VC1_CODE_SEQHDR:
                if ((ret = ff_vc1_decode_sequence_header(avctx, v, &gb)) < 0) {
                    av_free(buf2);
                    return ret;
                }
                seq_initialized = 1;
                break;
            case VC1_CODE_ENTRYPOINT:
                if ((ret = ff_vc1_decode_entry_point(avctx, v, &gb)) < 0) {
                    av_free(buf2);
                    return ret;
                }
                ep_initialized = 1;
                break;
            }
        }
        av_free(buf2);
        if (!seq_initialized || !ep_initialized) {
            av_log(avctx, AV_LOG_ERROR, "Incomplete extradata\n");
            return -1;
        }
        v->res_sprite = (avctx->codec_id == AV_CODEC_ID_VC1IMAGE);
    }

    v->sprite_output_frame = av_frame_alloc();
    if (!v->sprite_output_frame)
        return AVERROR(ENOMEM);

    avctx->profile = v->profile;
    if (v->profile == PROFILE_ADVANCED)
        avctx->level = v->level;

    avctx->has_b_frames = !!avctx->max_b_frames;

    if (v->color_prim == 1 || v->color_prim == 5 || v->color_prim == 6)
        avctx->color_primaries = v->color_prim;
    if (v->transfer_char == 1 || v->transfer_char == 7)
        avctx->color_trc = v->transfer_char;
    if (v->matrix_coef == 1 || v->matrix_coef == 6 || v->matrix_coef == 7)
        avctx->colorspace = v->matrix_coef;

    s->mb_width  = (avctx->coded_width  + 15) >> 4;
    s->mb_height = (avctx->coded_height + 15) >> 4;

    if (v->profile == PROFILE_ADVANCED || v->res_fasttx) {
        ff_vc1_init_transposed_scantables(v);
    } else {
        memcpy(v->zz_8x8, ff_wmv1_scantable, 4*64);
        v->left_blk_sh = 3;
        v->top_blk_sh  = 0;
    }

    if (avctx->codec_id == AV_CODEC_ID_WMV3IMAGE || avctx->codec_id == AV_CODEC_ID_VC1IMAGE) {
        v->sprite_width  = avctx->coded_width;
        v->sprite_height = avctx->coded_height;

        avctx->coded_width  = avctx->width  = v->output_width;
        avctx->coded_height = avctx->height = v->output_height;

        // prevent 16.16 overflows
        if (v->sprite_width  > 1 << 14 ||
            v->sprite_height > 1 << 14 ||
            v->output_width  > 1 << 14 ||
            v->output_height > 1 << 14) return -1;

        if ((v->sprite_width&1) || (v->sprite_height&1)) {
            avpriv_request_sample(avctx, "odd sprites support");
            return AVERROR_PATCHWELCOME;
        }
    }
    return 0;
}

/** Close a VC1/WMV3 decoder
 * @warning Initial try at using MpegEncContext stuff
 */
av_cold int ff_vc1_decode_end(AVCodecContext *avctx)
{
    VC1Context *v = avctx->priv_data;
    int i;

    av_frame_free(&v->sprite_output_frame);

    for (i = 0; i < 4; i++)
        av_freep(&v->sr_rows[i >> 1][i & 1]);
    av_freep(&v->hrd_rate);
    av_freep(&v->hrd_buffer);
    ff_mpv_common_end(&v->s);
    av_freep(&v->mv_type_mb_plane);
    av_freep(&v->direct_mb_plane);
    av_freep(&v->forward_mb_plane);
    av_freep(&v->fieldtx_plane);
    av_freep(&v->acpred_plane);
    av_freep(&v->over_flags_plane);
    av_freep(&v->mb_type_base);
    av_freep(&v->blk_mv_type_base);
    av_freep(&v->mv_f_base);
    av_freep(&v->mv_f_next_base);
    av_freep(&v->block);
    av_freep(&v->cbp_base);
    av_freep(&v->ttblk_base);
    av_freep(&v->is_intra_base); // FIXME use v->mb_type[]
    av_freep(&v->luma_mv_base);
    ff_intrax8_common_end(&v->x8);
    return 0;
}


/** Decode a VC1/WMV3 frame
 * @todo TODO: Handle VC-1 IDUs (Transport level?)
 */
static int vc1_decode_frame(AVCodecContext *avctx, void *data,
                            int *got_frame, AVPacket *avpkt)
{
    const uint8_t *buf = avpkt->data;
    int buf_size = avpkt->size, n_slices = 0, i, ret;
    VC1Context *v = avctx->priv_data;
    MpegEncContext *s = &v->s;
    AVFrame *pict = data;
    uint8_t *buf2 = NULL;
    const uint8_t *buf_start = buf, *buf_start_second_field = NULL;
    int mb_height, n_slices1=-1;
    struct {
        uint8_t *buf;
        GetBitContext gb;
        int mby_start;
    } *slices = NULL, *tmp;

    v->second_field = 0;

    if(s->avctx->flags & CODEC_FLAG_LOW_DELAY)
        s->low_delay = 1;

    /* no supplementary picture */
    if (buf_size == 0 || (buf_size == 4 && AV_RB32(buf) == VC1_CODE_ENDOFSEQ)) {
        /* special case for last picture */
        if (s->low_delay == 0 && s->next_picture_ptr) {
            if ((ret = av_frame_ref(pict, s->next_picture_ptr->f)) < 0)
                return ret;
            s->next_picture_ptr = NULL;

            *got_frame = 1;
        }

        return buf_size;
    }

    if (s->avctx->codec->capabilities&CODEC_CAP_HWACCEL_VDPAU) {
        if (v->profile < PROFILE_ADVANCED)
            avctx->pix_fmt = AV_PIX_FMT_VDPAU_WMV3;
        else
            avctx->pix_fmt = AV_PIX_FMT_VDPAU_VC1;
    }

    //for advanced profile we may need to parse and unescape data
    if (avctx->codec_id == AV_CODEC_ID_VC1 || avctx->codec_id == AV_CODEC_ID_VC1IMAGE) {
        int buf_size2 = 0;
        buf2 = av_mallocz(buf_size + FF_INPUT_BUFFER_PADDING_SIZE);
        if (!buf2)
            return AVERROR(ENOMEM);

        if (IS_MARKER(AV_RB32(buf))) { /* frame starts with marker and needs to be parsed */
            const uint8_t *start, *end, *next;
            int size;

            next = buf;
            for (start = buf, end = buf + buf_size; next < end; start = next) {
                next = find_next_marker(start + 4, end);
                size = next - start - 4;
                if (size <= 0) continue;
                switch (AV_RB32(start)) {
                case VC1_CODE_FRAME:
                    if (avctx->hwaccel ||
                        s->avctx->codec->capabilities&CODEC_CAP_HWACCEL_VDPAU)
                        buf_start = start;
                    buf_size2 = vc1_unescape_buffer(start + 4, size, buf2);
                    break;
                case VC1_CODE_FIELD: {
                    int buf_size3;
                    if (avctx->hwaccel ||
                        s->avctx->codec->capabilities&CODEC_CAP_HWACCEL_VDPAU)
                        buf_start_second_field = start;
                    tmp = av_realloc_array(slices, sizeof(*slices), (n_slices+1));
                    if (!tmp)
                        goto err;
                    slices = tmp;
                    slices[n_slices].buf = av_mallocz(buf_size + FF_INPUT_BUFFER_PADDING_SIZE);
                    if (!slices[n_slices].buf)
                        goto err;
                    buf_size3 = vc1_unescape_buffer(start + 4, size,
                                                    slices[n_slices].buf);
                    init_get_bits(&slices[n_slices].gb, slices[n_slices].buf,
                                  buf_size3 << 3);
                    /* assuming that the field marker is at the exact middle,
                       hope it's correct */
                    slices[n_slices].mby_start = s->mb_height + 1 >> 1;
                    n_slices1 = n_slices - 1; // index of the last slice of the first field
                    n_slices++;
                    break;
                }
                case VC1_CODE_ENTRYPOINT: /* it should be before frame data */
                    buf_size2 = vc1_unescape_buffer(start + 4, size, buf2);
                    init_get_bits(&s->gb, buf2, buf_size2 * 8);
                    ff_vc1_decode_entry_point(avctx, v, &s->gb);
                    break;
                case VC1_CODE_SLICE: {
                    int buf_size3;
                    tmp = av_realloc_array(slices, sizeof(*slices), (n_slices+1));
                    if (!tmp)
                        goto err;
                    slices = tmp;
                    slices[n_slices].buf = av_mallocz(buf_size + FF_INPUT_BUFFER_PADDING_SIZE);
                    if (!slices[n_slices].buf)
                        goto err;
                    buf_size3 = vc1_unescape_buffer(start + 4, size,
                                                    slices[n_slices].buf);
                    init_get_bits(&slices[n_slices].gb, slices[n_slices].buf,
                                  buf_size3 << 3);
                    slices[n_slices].mby_start = get_bits(&slices[n_slices].gb, 9);
                    n_slices++;
                    break;
                }
                }
            }
        } else if (v->interlace && ((buf[0] & 0xC0) == 0xC0)) { /* WVC1 interlaced stores both fields divided by marker */
            const uint8_t *divider;
            int buf_size3;

            divider = find_next_marker(buf, buf + buf_size);
            if ((divider == (buf + buf_size)) || AV_RB32(divider) != VC1_CODE_FIELD) {
                av_log(avctx, AV_LOG_ERROR, "Error in WVC1 interlaced frame\n");
                goto err;
            } else { // found field marker, unescape second field
                if (avctx->hwaccel ||
                    s->avctx->codec->capabilities&CODEC_CAP_HWACCEL_VDPAU)
                    buf_start_second_field = divider;
                tmp = av_realloc_array(slices, sizeof(*slices), (n_slices+1));
                if (!tmp)
                    goto err;
                slices = tmp;
                slices[n_slices].buf = av_mallocz(buf_size + FF_INPUT_BUFFER_PADDING_SIZE);
                if (!slices[n_slices].buf)
                    goto err;
                buf_size3 = vc1_unescape_buffer(divider + 4, buf + buf_size - divider - 4, slices[n_slices].buf);
                init_get_bits(&slices[n_slices].gb, slices[n_slices].buf,
                              buf_size3 << 3);
                slices[n_slices].mby_start = s->mb_height + 1 >> 1;
                n_slices1 = n_slices - 1;
                n_slices++;
            }
            buf_size2 = vc1_unescape_buffer(buf, divider - buf, buf2);
        } else {
            buf_size2 = vc1_unescape_buffer(buf, buf_size, buf2);
        }
        init_get_bits(&s->gb, buf2, buf_size2*8);
    } else
        init_get_bits(&s->gb, buf, buf_size*8);

    if (v->res_sprite) {
        v->new_sprite  = !get_bits1(&s->gb);
        v->two_sprites =  get_bits1(&s->gb);
        /* res_sprite means a Windows Media Image stream, AV_CODEC_ID_*IMAGE means
           we're using the sprite compositor. These are intentionally kept separate
           so you can get the raw sprites by using the wmv3 decoder for WMVP or
           the vc1 one for WVP2 */
        if (avctx->codec_id == AV_CODEC_ID_WMV3IMAGE || avctx->codec_id == AV_CODEC_ID_VC1IMAGE) {
            if (v->new_sprite) {
                // switch AVCodecContext parameters to those of the sprites
                avctx->width  = avctx->coded_width  = v->sprite_width;
                avctx->height = avctx->coded_height = v->sprite_height;
            } else {
                goto image;
            }
        }
    }

    if (s->context_initialized &&
        (s->width  != avctx->coded_width ||
         s->height != avctx->coded_height)) {
        ff_vc1_decode_end(avctx);
    }

    if (!s->context_initialized) {
        if (ff_msmpeg4_decode_init(avctx) < 0)
            goto err;
        if (ff_vc1_decode_init_alloc_tables(v) < 0) {
            ff_mpv_common_end(s);
            goto err;
        }

        s->low_delay = !avctx->has_b_frames || v->res_sprite;

        if (v->profile == PROFILE_ADVANCED) {
            if(avctx->coded_width<=1 || avctx->coded_height<=1)
                goto err;
            s->h_edge_pos = avctx->coded_width;
            s->v_edge_pos = avctx->coded_height;
        }
    }

    // do parse frame header
    v->pic_header_flag = 0;
    v->first_pic_header_flag = 1;
    if (v->profile < PROFILE_ADVANCED) {
        if (ff_vc1_parse_frame_header(v, &s->gb) < 0) {
            goto err;
        }
    } else {
        if (ff_vc1_parse_frame_header_adv(v, &s->gb) < 0) {
            goto err;
        }
    }
    v->first_pic_header_flag = 0;

    if (avctx->debug & FF_DEBUG_PICT_INFO)
        av_log(v->s.avctx, AV_LOG_DEBUG, "pict_type: %c\n", av_get_picture_type_char(s->pict_type));

    if ((avctx->codec_id == AV_CODEC_ID_WMV3IMAGE || avctx->codec_id == AV_CODEC_ID_VC1IMAGE)
        && s->pict_type != AV_PICTURE_TYPE_I) {
        av_log(v->s.avctx, AV_LOG_ERROR, "Sprite decoder: expected I-frame\n");
        goto err;
    }

    if ((s->mb_height >> v->field_mode) == 0) {
        av_log(v->s.avctx, AV_LOG_ERROR, "image too short\n");
        goto err;
    }

    // for skipping the frame
    s->current_picture.f->pict_type = s->pict_type;
    s->current_picture.f->key_frame = s->pict_type == AV_PICTURE_TYPE_I;

    /* skip B-frames if we don't have reference frames */
    if (!s->last_picture_ptr && (s->pict_type == AV_PICTURE_TYPE_B || s->droppable)) {
        av_log(v->s.avctx, AV_LOG_DEBUG, "Skipping B frame without reference frames\n");
        goto end;
    }
    if ((avctx->skip_frame >= AVDISCARD_NONREF && s->pict_type == AV_PICTURE_TYPE_B) ||
        (avctx->skip_frame >= AVDISCARD_NONKEY && s->pict_type != AV_PICTURE_TYPE_I) ||
         avctx->skip_frame >= AVDISCARD_ALL) {
        goto end;
    }

    if (s->next_p_frame_damaged) {
        if (s->pict_type == AV_PICTURE_TYPE_B)
            goto end;
        else
            s->next_p_frame_damaged = 0;
    }

    if (ff_mpv_frame_start(s, avctx) < 0) {
        goto err;
    }

    v->s.current_picture_ptr->field_picture = v->field_mode;
    v->s.current_picture_ptr->f->interlaced_frame = (v->fcm != PROGRESSIVE);
    v->s.current_picture_ptr->f->top_field_first  = v->tff;

    // process pulldown flags
    s->current_picture_ptr->f->repeat_pict = 0;
    // Pulldown flags are only valid when 'broadcast' has been set.
    // So ticks_per_frame will be 2
    if (v->rff) {
        // repeat field
        s->current_picture_ptr->f->repeat_pict = 1;
    } else if (v->rptfrm) {
        // repeat frames
        s->current_picture_ptr->f->repeat_pict = v->rptfrm * 2;
    }

    s->me.qpel_put = s->qdsp.put_qpel_pixels_tab;
    s->me.qpel_avg = s->qdsp.avg_qpel_pixels_tab;

    if ((CONFIG_VC1_VDPAU_DECODER)
        &&s->avctx->codec->capabilities&CODEC_CAP_HWACCEL_VDPAU) {
        if (v->field_mode && buf_start_second_field) {
            ff_vdpau_vc1_decode_picture(s, buf_start, buf_start_second_field - buf_start);
            ff_vdpau_vc1_decode_picture(s, buf_start_second_field, (buf + buf_size) - buf_start_second_field);
        } else {
            ff_vdpau_vc1_decode_picture(s, buf_start, (buf + buf_size) - buf_start);
        }
    } else if (avctx->hwaccel) {
        if (v->field_mode && buf_start_second_field) {
            // decode first field
            s->picture_structure = PICT_BOTTOM_FIELD - v->tff;
            if (avctx->hwaccel->start_frame(avctx, buf_start, buf_start_second_field - buf_start) < 0)
                goto err;
            if (avctx->hwaccel->decode_slice(avctx, buf_start, buf_start_second_field - buf_start) < 0)
                goto err;
            if (avctx->hwaccel->end_frame(avctx) < 0)
                goto err;

            // decode second field
            s->gb = slices[n_slices1 + 1].gb;
            s->picture_structure = PICT_TOP_FIELD + v->tff;
            v->second_field = 1;
            v->pic_header_flag = 0;
            if (ff_vc1_parse_frame_header_adv(v, &s->gb) < 0) {
                av_log(avctx, AV_LOG_ERROR, "parsing header for second field failed");
                goto err;
            }
            v->s.current_picture_ptr->f->pict_type = v->s.pict_type;

            if (avctx->hwaccel->start_frame(avctx, buf_start_second_field, (buf + buf_size) - buf_start_second_field) < 0)
                goto err;
            if (avctx->hwaccel->decode_slice(avctx, buf_start_second_field, (buf + buf_size) - buf_start_second_field) < 0)
                goto err;
            if (avctx->hwaccel->end_frame(avctx) < 0)
                goto err;
        } else {
            s->picture_structure = PICT_FRAME;
            if (avctx->hwaccel->start_frame(avctx, buf_start, (buf + buf_size) - buf_start) < 0)
                goto err;
            if (avctx->hwaccel->decode_slice(avctx, buf_start, (buf + buf_size) - buf_start) < 0)
                goto err;
            if (avctx->hwaccel->end_frame(avctx) < 0)
                goto err;
        }
    } else {
        int header_ret = 0;

        ff_mpeg_er_frame_start(s);

        v->bits = buf_size * 8;
        v->end_mb_x = s->mb_width;
        if (v->field_mode) {
            s->current_picture.f->linesize[0] <<= 1;
            s->current_picture.f->linesize[1] <<= 1;
            s->current_picture.f->linesize[2] <<= 1;
            s->linesize                      <<= 1;
            s->uvlinesize                    <<= 1;
        }
        mb_height = s->mb_height >> v->field_mode;

        av_assert0 (mb_height > 0);

        for (i = 0; i <= n_slices; i++) {
            if (i > 0 &&  slices[i - 1].mby_start >= mb_height) {
                if (v->field_mode <= 0) {
                    av_log(v->s.avctx, AV_LOG_ERROR, "Slice %d starts beyond "
                           "picture boundary (%d >= %d)\n", i,
                           slices[i - 1].mby_start, mb_height);
                    continue;
                }
                v->second_field = 1;
                av_assert0((s->mb_height & 1) == 0);
                v->blocks_off   = s->b8_stride * (s->mb_height&~1);
                v->mb_off       = s->mb_stride * s->mb_height >> 1;
            } else {
                v->second_field = 0;
                v->blocks_off   = 0;
                v->mb_off       = 0;
            }
            if (i) {
                v->pic_header_flag = 0;
                if (v->field_mode && i == n_slices1 + 2) {
                    if ((header_ret = ff_vc1_parse_frame_header_adv(v, &s->gb)) < 0) {
                        av_log(v->s.avctx, AV_LOG_ERROR, "Field header damaged\n");
                        if (avctx->err_recognition & AV_EF_EXPLODE)
                            goto err;
                        continue;
                    }
                } else if (get_bits1(&s->gb)) {
                    v->pic_header_flag = 1;
                    if ((header_ret = ff_vc1_parse_frame_header_adv(v, &s->gb)) < 0) {
                        av_log(v->s.avctx, AV_LOG_ERROR, "Slice header damaged\n");
                        if (avctx->err_recognition & AV_EF_EXPLODE)
                            goto err;
                        continue;
                    }
                }
            }
            if (header_ret < 0)
                continue;
            s->start_mb_y = (i == 0) ? 0 : FFMAX(0, slices[i-1].mby_start % mb_height);
            if (!v->field_mode || v->second_field)
                s->end_mb_y = (i == n_slices     ) ? mb_height : FFMIN(mb_height, slices[i].mby_start % mb_height);
            else {
                if (i >= n_slices) {
                    av_log(v->s.avctx, AV_LOG_ERROR, "first field slice count too large\n");
                    continue;
                }
                s->end_mb_y = (i <= n_slices1 + 1) ? mb_height : FFMIN(mb_height, slices[i].mby_start % mb_height);
            }
            if (s->end_mb_y <= s->start_mb_y) {
                av_log(v->s.avctx, AV_LOG_ERROR, "end mb y %d %d invalid\n", s->end_mb_y, s->start_mb_y);
                continue;
            }
            if (!v->p_frame_skipped && s->pict_type != AV_PICTURE_TYPE_I && !v->cbpcy_vlc) {
                av_log(v->s.avctx, AV_LOG_ERROR, "missing cbpcy_vlc\n");
                continue;
            }
            ff_vc1_decode_blocks(v);
            if (i != n_slices)
                s->gb = slices[i].gb;
        }
        if (v->field_mode) {
            v->second_field = 0;
            s->current_picture.f->linesize[0] >>= 1;
            s->current_picture.f->linesize[1] >>= 1;
            s->current_picture.f->linesize[2] >>= 1;
            s->linesize                      >>= 1;
            s->uvlinesize                    >>= 1;
            if (v->s.pict_type != AV_PICTURE_TYPE_BI && v->s.pict_type != AV_PICTURE_TYPE_B) {
                FFSWAP(uint8_t *, v->mv_f_next[0], v->mv_f[0]);
                FFSWAP(uint8_t *, v->mv_f_next[1], v->mv_f[1]);
            }
        }
        ff_dlog(s->avctx, "Consumed %i/%i bits\n",
                get_bits_count(&s->gb), s->gb.size_in_bits);
//  if (get_bits_count(&s->gb) > buf_size * 8)
//      return -1;
        if(s->er.error_occurred && s->pict_type == AV_PICTURE_TYPE_B)
            goto err;
        if (!v->field_mode)
            ff_er_frame_end(&s->er);
    }

    ff_mpv_frame_end(s);

    if (avctx->codec_id == AV_CODEC_ID_WMV3IMAGE || avctx->codec_id == AV_CODEC_ID_VC1IMAGE) {
image:
        avctx->width  = avctx->coded_width  = v->output_width;
        avctx->height = avctx->coded_height = v->output_height;
        if (avctx->skip_frame >= AVDISCARD_NONREF)
            goto end;
#if CONFIG_WMV3IMAGE_DECODER || CONFIG_VC1IMAGE_DECODER
        if (vc1_decode_sprites(v, &s->gb))
            goto err;
#endif
        if ((ret = av_frame_ref(pict, v->sprite_output_frame)) < 0)
            goto err;
        *got_frame = 1;
    } else {
        if (s->pict_type == AV_PICTURE_TYPE_B || s->low_delay) {
            if ((ret = av_frame_ref(pict, s->current_picture_ptr->f)) < 0)
                goto err;
            ff_print_debug_info(s, s->current_picture_ptr, pict);
            *got_frame = 1;
        } else if (s->last_picture_ptr) {
            if ((ret = av_frame_ref(pict, s->last_picture_ptr->f)) < 0)
                goto err;
            ff_print_debug_info(s, s->last_picture_ptr, pict);
            *got_frame = 1;
        }
    }

end:
    av_free(buf2);
    for (i = 0; i < n_slices; i++)
        av_free(slices[i].buf);
    av_free(slices);
    return buf_size;

err:
    av_free(buf2);
    for (i = 0; i < n_slices; i++)
        av_free(slices[i].buf);
    av_free(slices);
    return -1;
}


static const AVProfile profiles[] = {
    { FF_PROFILE_VC1_SIMPLE,   "Simple"   },
    { FF_PROFILE_VC1_MAIN,     "Main"     },
    { FF_PROFILE_VC1_COMPLEX,  "Complex"  },
    { FF_PROFILE_VC1_ADVANCED, "Advanced" },
    { FF_PROFILE_UNKNOWN },
};

static const enum AVPixelFormat vc1_hwaccel_pixfmt_list_420[] = {
#if CONFIG_VC1_DXVA2_HWACCEL
    AV_PIX_FMT_DXVA2_VLD,
#endif
#if CONFIG_VC1_D3D11VA_HWACCEL
    AV_PIX_FMT_D3D11VA_VLD,
#endif
#if CONFIG_VC1_VAAPI_HWACCEL
    AV_PIX_FMT_VAAPI_VLD,
#endif
#if CONFIG_VC1_VDPAU_HWACCEL
    AV_PIX_FMT_VDPAU,
#endif
    AV_PIX_FMT_YUV420P,
    AV_PIX_FMT_NONE
};

AVCodec ff_vc1_decoder = {
    .name           = "vc1",
    .long_name      = NULL_IF_CONFIG_SMALL("SMPTE VC-1"),
    .type           = AVMEDIA_TYPE_VIDEO,
    .id             = AV_CODEC_ID_VC1,
    .priv_data_size = sizeof(VC1Context),
    .init           = vc1_decode_init,
    .close          = ff_vc1_decode_end,
    .decode         = vc1_decode_frame,
    .flush          = ff_mpeg_flush,
    .capabilities   = CODEC_CAP_DR1 | CODEC_CAP_DELAY,
    .pix_fmts       = vc1_hwaccel_pixfmt_list_420,
    .profiles       = NULL_IF_CONFIG_SMALL(profiles)
};

#if CONFIG_WMV3_DECODER
AVCodec ff_wmv3_decoder = {
    .name           = "wmv3",
    .long_name      = NULL_IF_CONFIG_SMALL("Windows Media Video 9"),
    .type           = AVMEDIA_TYPE_VIDEO,
    .id             = AV_CODEC_ID_WMV3,
    .priv_data_size = sizeof(VC1Context),
    .init           = vc1_decode_init,
    .close          = ff_vc1_decode_end,
    .decode         = vc1_decode_frame,
    .flush          = ff_mpeg_flush,
    .capabilities   = CODEC_CAP_DR1 | CODEC_CAP_DELAY,
    .pix_fmts       = vc1_hwaccel_pixfmt_list_420,
    .profiles       = NULL_IF_CONFIG_SMALL(profiles)
};
#endif

#if CONFIG_WMV3_VDPAU_DECODER
AVCodec ff_wmv3_vdpau_decoder = {
    .name           = "wmv3_vdpau",
    .long_name      = NULL_IF_CONFIG_SMALL("Windows Media Video 9 VDPAU"),
    .type           = AVMEDIA_TYPE_VIDEO,
    .id             = AV_CODEC_ID_WMV3,
    .priv_data_size = sizeof(VC1Context),
    .init           = vc1_decode_init,
    .close          = ff_vc1_decode_end,
    .decode         = vc1_decode_frame,
    .capabilities   = CODEC_CAP_DR1 | CODEC_CAP_DELAY | CODEC_CAP_HWACCEL_VDPAU,
    .pix_fmts       = (const enum AVPixelFormat[]){ AV_PIX_FMT_VDPAU_WMV3, AV_PIX_FMT_NONE },
    .profiles       = NULL_IF_CONFIG_SMALL(profiles)
};
#endif

#if CONFIG_VC1_VDPAU_DECODER
AVCodec ff_vc1_vdpau_decoder = {
    .name           = "vc1_vdpau",
    .long_name      = NULL_IF_CONFIG_SMALL("SMPTE VC-1 VDPAU"),
    .type           = AVMEDIA_TYPE_VIDEO,
    .id             = AV_CODEC_ID_VC1,
    .priv_data_size = sizeof(VC1Context),
    .init           = vc1_decode_init,
    .close          = ff_vc1_decode_end,
    .decode         = vc1_decode_frame,
    .capabilities   = CODEC_CAP_DR1 | CODEC_CAP_DELAY | CODEC_CAP_HWACCEL_VDPAU,
    .pix_fmts       = (const enum AVPixelFormat[]){ AV_PIX_FMT_VDPAU_VC1, AV_PIX_FMT_NONE },
    .profiles       = NULL_IF_CONFIG_SMALL(profiles)
};
#endif

#if CONFIG_WMV3IMAGE_DECODER
AVCodec ff_wmv3image_decoder = {
    .name           = "wmv3image",
    .long_name      = NULL_IF_CONFIG_SMALL("Windows Media Video 9 Image"),
    .type           = AVMEDIA_TYPE_VIDEO,
    .id             = AV_CODEC_ID_WMV3IMAGE,
    .priv_data_size = sizeof(VC1Context),
    .init           = vc1_decode_init,
    .close          = ff_vc1_decode_end,
    .decode         = vc1_decode_frame,
    .capabilities   = CODEC_CAP_DR1,
    .flush          = vc1_sprite_flush,
    .pix_fmts       = (const enum AVPixelFormat[]) {
        AV_PIX_FMT_YUV420P,
        AV_PIX_FMT_NONE
    },
};
#endif

#if CONFIG_VC1IMAGE_DECODER
AVCodec ff_vc1image_decoder = {
    .name           = "vc1image",
    .long_name      = NULL_IF_CONFIG_SMALL("Windows Media Video 9 Image v2"),
    .type           = AVMEDIA_TYPE_VIDEO,
    .id             = AV_CODEC_ID_VC1IMAGE,
    .priv_data_size = sizeof(VC1Context),
    .init           = vc1_decode_init,
    .close          = ff_vc1_decode_end,
    .decode         = vc1_decode_frame,
    .capabilities   = CODEC_CAP_DR1,
    .flush          = vc1_sprite_flush,
    .pix_fmts       = (const enum AVPixelFormat[]) {
        AV_PIX_FMT_YUV420P,
        AV_PIX_FMT_NONE
    },
};
#endif<|MERGE_RESOLUTION|>--- conflicted
+++ resolved
@@ -191,11 +191,7 @@
     }
     alpha = av_clip_uint16(sd->coefs[1][6]);
 
-<<<<<<< HEAD
-    for (plane = 0; plane < (CONFIG_GRAY && s->avctx->flags & CODEC_FLAG_GRAY ? 1 : 3); plane++) {
-=======
-    for (plane = 0; plane < (s->avctx->flags & AV_CODEC_FLAG_GRAY ? 1 : 3); plane++) {
->>>>>>> 7c6eb0a1
+    for (plane = 0; plane < (CONFIG_GRAY && s->avctx->flags & AV_CODEC_FLAG_GRAY ? 1 : 3); plane++) {
         int width = v->output_width>>!!plane;
 
         for (row = 0; row < v->output_height>>!!plane; row++) {
@@ -316,11 +312,7 @@
        wrong but it looks better than doing nothing. */
 
     if (f && f->data[0])
-<<<<<<< HEAD
-        for (plane = 0; plane < (CONFIG_GRAY && s->avctx->flags & CODEC_FLAG_GRAY ? 1 : 3); plane++)
-=======
-        for (plane = 0; plane < (s->avctx->flags & AV_CODEC_FLAG_GRAY ? 1 : 3); plane++)
->>>>>>> 7c6eb0a1
+        for (plane = 0; plane < (CONFIG_GRAY && s->avctx->flags & AV_CODEC_FLAG_GRAY ? 1 : 3); plane++)
             for (i = 0; i < v->sprite_height>>!!plane; i++)
                 memset(f->data[plane] + i * f->linesize[plane],
                        plane ? 128 : 0, f->linesize[plane]);
@@ -436,11 +428,7 @@
 
     if (!avctx->extradata_size || !avctx->extradata)
         return -1;
-<<<<<<< HEAD
-    if (!CONFIG_GRAY || !(avctx->flags & CODEC_FLAG_GRAY))
-=======
-    if (!(avctx->flags & AV_CODEC_FLAG_GRAY))
->>>>>>> 7c6eb0a1
+    if (!CONFIG_GRAY || !(avctx->flags & AV_CODEC_FLAG_GRAY))
         avctx->pix_fmt = ff_get_format(avctx, avctx->codec->pix_fmts);
     else {
         avctx->pix_fmt = AV_PIX_FMT_GRAY8;
@@ -642,7 +630,7 @@
 
     v->second_field = 0;
 
-    if(s->avctx->flags & CODEC_FLAG_LOW_DELAY)
+    if(s->avctx->flags & AV_CODEC_FLAG_LOW_DELAY)
         s->low_delay = 1;
 
     /* no supplementary picture */
