/*
 * MPEG-1/2 decoder
 * Copyright (c) 2000, 2001 Fabrice Bellard
 * Copyright (c) 2002-2013 Michael Niedermayer <michaelni@gmx.at>
 *
 * This file is part of FFmpeg.
 *
 * FFmpeg is free software; you can redistribute it and/or
 * modify it under the terms of the GNU Lesser General Public
 * License as published by the Free Software Foundation; either
 * version 2.1 of the License, or (at your option) any later version.
 *
 * FFmpeg is distributed in the hope that it will be useful,
 * but WITHOUT ANY WARRANTY; without even the implied warranty of
 * MERCHANTABILITY or FITNESS FOR A PARTICULAR PURPOSE.  See the GNU
 * Lesser General Public License for more details.
 *
 * You should have received a copy of the GNU Lesser General Public
 * License along with FFmpeg; if not, write to the Free Software
 * Foundation, Inc., 51 Franklin Street, Fifth Floor, Boston, MA 02110-1301 USA
 */

/**
 * @file
 * MPEG-1/2 decoder
 */

#include "libavutil/attributes.h"
#include "libavutil/internal.h"
#include "internal.h"
#include "avcodec.h"
#include "dsputil.h"
#include "mpegvideo.h"
#include "error_resilience.h"
#include "mpeg12.h"
#include "mpeg12data.h"
#include "mpeg12decdata.h"
#include "bytestream.h"
#include "vdpau_internal.h"
#include "xvmc_internal.h"
#include "thread.h"

typedef struct Mpeg1Context {
    MpegEncContext mpeg_enc_ctx;
    int mpeg_enc_ctx_allocated; /* true if decoding context allocated */
    int repeat_field; /* true if we must repeat the field */
    AVPanScan pan_scan;              /**< some temporary storage for the panscan */
    int slice_count;
    int swap_uv;//indicate VCR2
    int save_aspect_info;
    int save_width, save_height, save_progressive_seq;
    AVRational frame_rate_ext;       ///< MPEG-2 specific framerate modificator
    int sync;                        ///< Did we reach a sync point like a GOP/SEQ/KEYFrame?
    int tmpgexs;
    int extradata_decoded;
} Mpeg1Context;

/* as H.263, but only 17 codes */
static int mpeg_decode_motion(MpegEncContext *s, int fcode, int pred)
{
    int code, sign, val, shift;

    code = get_vlc2(&s->gb, ff_mv_vlc.table, MV_VLC_BITS, 2);
    if (code == 0) {
        return pred;
    }
    if (code < 0) {
        return 0xffff;
    }

    sign  = get_bits1(&s->gb);
    shift = fcode - 1;
    val   = code;
    if (shift) {
        val  = (val - 1) << shift;
        val |= get_bits(&s->gb, shift);
        val++;
    }
    if (sign)
        val = -val;
    val += pred;

    /* modulo decoding */
    return sign_extend(val, 5 + shift);
}

static inline int mpeg1_decode_block_intra(MpegEncContext *s, int16_t *block, int n)
{
    int level, dc, diff, i, j, run;
    int component;
    RLTable *rl = &ff_rl_mpeg1;
    uint8_t * const scantable    = s->intra_scantable.permutated;
    const uint16_t *quant_matrix = s->intra_matrix;
    const int qscale             = s->qscale;

    /* DC coefficient */
    component = (n <= 3 ? 0 : n - 4 + 1);
    diff = decode_dc(&s->gb, component);
    if (diff >= 0xffff)
        return -1;
    dc  = s->last_dc[component];
    dc += diff;
    s->last_dc[component] = dc;
    block[0] = dc * quant_matrix[0];
    av_dlog(s->avctx, "dc=%d diff=%d\n", dc, diff);
    i = 0;
    {
        OPEN_READER(re, &s->gb);
        /* now quantify & encode AC coefficients */
        for (;;) {
            UPDATE_CACHE(re, &s->gb);
            GET_RL_VLC(level, run, re, &s->gb, rl->rl_vlc[0], TEX_VLC_BITS, 2, 0);

            if (level == 127) {
                break;
            } else if (level != 0) {
                i += run;
                j = scantable[i];
                level = (level * qscale * quant_matrix[j]) >> 4;
                level = (level - 1) | 1;
                level = (level ^ SHOW_SBITS(re, &s->gb, 1)) - SHOW_SBITS(re, &s->gb, 1);
                LAST_SKIP_BITS(re, &s->gb, 1);
            } else {
                /* escape */
                run = SHOW_UBITS(re, &s->gb, 6) + 1; LAST_SKIP_BITS(re, &s->gb, 6);
                UPDATE_CACHE(re, &s->gb);
                level = SHOW_SBITS(re, &s->gb, 8); SKIP_BITS(re, &s->gb, 8);
                if (level == -128) {
                    level = SHOW_UBITS(re, &s->gb, 8) - 256; LAST_SKIP_BITS(re, &s->gb, 8);
                } else if (level == 0) {
                    level = SHOW_UBITS(re, &s->gb, 8)      ; LAST_SKIP_BITS(re, &s->gb, 8);
                }
                i += run;
                j = scantable[i];
                if (level < 0) {
                    level = -level;
                    level = (level * qscale * quant_matrix[j]) >> 4;
                    level = (level - 1) | 1;
                    level = -level;
                } else {
                    level = (level * qscale * quant_matrix[j]) >> 4;
                    level = (level - 1) | 1;
                }
            }
            if (i > 63) {
                av_log(s->avctx, AV_LOG_ERROR, "ac-tex damaged at %d %d\n", s->mb_x, s->mb_y);
                return -1;
            }

            block[j] = level;
        }
        CLOSE_READER(re, &s->gb);
    }
    s->block_last_index[n] = i;
   return 0;
}

int ff_mpeg1_decode_block_intra(MpegEncContext *s, int16_t *block, int n)
{
    return mpeg1_decode_block_intra(s, block, n);
}

static inline int mpeg1_decode_block_inter(MpegEncContext *s, int16_t *block, int n)
{
    int level, i, j, run;
    RLTable *rl = &ff_rl_mpeg1;
    uint8_t * const scantable    = s->intra_scantable.permutated;
    const uint16_t *quant_matrix = s->inter_matrix;
    const int qscale             = s->qscale;

    {
        OPEN_READER(re, &s->gb);
        i = -1;
        // special case for first coefficient, no need to add second VLC table
        UPDATE_CACHE(re, &s->gb);
        if (((int32_t)GET_CACHE(re, &s->gb)) < 0) {
            level = (3 * qscale * quant_matrix[0]) >> 5;
            level = (level - 1) | 1;
            if (GET_CACHE(re, &s->gb) & 0x40000000)
                level = -level;
            block[0] = level;
            i++;
            SKIP_BITS(re, &s->gb, 2);
            if (((int32_t)GET_CACHE(re, &s->gb)) <= (int32_t)0xBFFFFFFF)
                goto end;
        }
        /* now quantify & encode AC coefficients */
        for (;;) {
            GET_RL_VLC(level, run, re, &s->gb, rl->rl_vlc[0], TEX_VLC_BITS, 2, 0);

            if (level != 0) {
                i += run;
                j = scantable[i];
                level = ((level * 2 + 1) * qscale * quant_matrix[j]) >> 5;
                level = (level - 1) | 1;
                level = (level ^ SHOW_SBITS(re, &s->gb, 1)) - SHOW_SBITS(re, &s->gb, 1);
                SKIP_BITS(re, &s->gb, 1);
            } else {
                /* escape */
                run = SHOW_UBITS(re, &s->gb, 6) + 1; LAST_SKIP_BITS(re, &s->gb, 6);
                UPDATE_CACHE(re, &s->gb);
                level = SHOW_SBITS(re, &s->gb, 8); SKIP_BITS(re, &s->gb, 8);
                if (level == -128) {
                    level = SHOW_UBITS(re, &s->gb, 8) - 256; SKIP_BITS(re, &s->gb, 8);
                } else if (level == 0) {
                    level = SHOW_UBITS(re, &s->gb, 8)      ; SKIP_BITS(re, &s->gb, 8);
                }
                i += run;
                j = scantable[i];
                if (level < 0) {
                    level = -level;
                    level = ((level * 2 + 1) * qscale * quant_matrix[j]) >> 5;
                    level = (level - 1) | 1;
                    level = -level;
                } else {
                    level = ((level * 2 + 1) * qscale * quant_matrix[j]) >> 5;
                    level = (level - 1) | 1;
                }
            }
            if (i > 63) {
                av_log(s->avctx, AV_LOG_ERROR, "ac-tex damaged at %d %d\n", s->mb_x, s->mb_y);
                return -1;
            }

            block[j] = level;
            if (((int32_t)GET_CACHE(re, &s->gb)) <= (int32_t)0xBFFFFFFF)
                break;
            UPDATE_CACHE(re, &s->gb);
        }
end:
        LAST_SKIP_BITS(re, &s->gb, 2);
        CLOSE_READER(re, &s->gb);
    }
    s->block_last_index[n] = i;
    return 0;
}

/**
 * Note: this function can read out of range and crash for corrupt streams.
 * Changing this would eat up any speed benefits it has.
 * Do not use "fast" flag if you need the code to be robust.
 */
static inline int mpeg1_fast_decode_block_inter(MpegEncContext *s, int16_t *block, int n)
{
    int level, i, j, run;
    RLTable *rl = &ff_rl_mpeg1;
    uint8_t * const scantable = s->intra_scantable.permutated;
    const int qscale          = s->qscale;

    {
        OPEN_READER(re, &s->gb);
        i = -1;
        // special case for first coefficient, no need to add second VLC table
        UPDATE_CACHE(re, &s->gb);
        if (((int32_t)GET_CACHE(re, &s->gb)) < 0) {
            level = (3 * qscale) >> 1;
            level = (level - 1) | 1;
            if (GET_CACHE(re, &s->gb) & 0x40000000)
                level = -level;
            block[0] = level;
            i++;
            SKIP_BITS(re, &s->gb, 2);
            if (((int32_t)GET_CACHE(re, &s->gb)) <= (int32_t)0xBFFFFFFF)
                goto end;
        }

        /* now quantify & encode AC coefficients */
        for (;;) {
            GET_RL_VLC(level, run, re, &s->gb, rl->rl_vlc[0], TEX_VLC_BITS, 2, 0);

            if (level != 0) {
                i += run;
                j = scantable[i];
                level = ((level * 2 + 1) * qscale) >> 1;
                level = (level - 1) | 1;
                level = (level ^ SHOW_SBITS(re, &s->gb, 1)) - SHOW_SBITS(re, &s->gb, 1);
                SKIP_BITS(re, &s->gb, 1);
            } else {
                /* escape */
                run = SHOW_UBITS(re, &s->gb, 6)+1; LAST_SKIP_BITS(re, &s->gb, 6);
                UPDATE_CACHE(re, &s->gb);
                level = SHOW_SBITS(re, &s->gb, 8); SKIP_BITS(re, &s->gb, 8);
                if (level == -128) {
                    level = SHOW_UBITS(re, &s->gb, 8) - 256; SKIP_BITS(re, &s->gb, 8);
                } else if (level == 0) {
                    level = SHOW_UBITS(re, &s->gb, 8)      ; SKIP_BITS(re, &s->gb, 8);
                }
                i += run;
                j = scantable[i];
                if (level < 0) {
                    level = -level;
                    level = ((level * 2 + 1) * qscale) >> 1;
                    level = (level - 1) | 1;
                    level = -level;
                } else {
                    level = ((level * 2 + 1) * qscale) >> 1;
                    level = (level - 1) | 1;
                }
            }

            block[j] = level;
            if (((int32_t)GET_CACHE(re, &s->gb)) <= (int32_t)0xBFFFFFFF)
                break;
            UPDATE_CACHE(re, &s->gb);
        }
end:
        LAST_SKIP_BITS(re, &s->gb, 2);
        CLOSE_READER(re, &s->gb);
    }
    s->block_last_index[n] = i;
    return 0;
}


static inline int mpeg2_decode_block_non_intra(MpegEncContext *s, int16_t *block, int n)
{
    int level, i, j, run;
    RLTable *rl = &ff_rl_mpeg1;
    uint8_t * const scantable = s->intra_scantable.permutated;
    const uint16_t *quant_matrix;
    const int qscale = s->qscale;
    int mismatch;

    mismatch = 1;

    {
        OPEN_READER(re, &s->gb);
        i = -1;
        if (n < 4)
            quant_matrix = s->inter_matrix;
        else
            quant_matrix = s->chroma_inter_matrix;

        // special case for first coefficient, no need to add second VLC table
        UPDATE_CACHE(re, &s->gb);
        if (((int32_t)GET_CACHE(re, &s->gb)) < 0) {
            level= (3 * qscale * quant_matrix[0]) >> 5;
            if (GET_CACHE(re, &s->gb) & 0x40000000)
                level = -level;
            block[0]  = level;
            mismatch ^= level;
            i++;
            SKIP_BITS(re, &s->gb, 2);
            if (((int32_t)GET_CACHE(re, &s->gb)) <= (int32_t)0xBFFFFFFF)
                goto end;
        }

        /* now quantify & encode AC coefficients */
        for (;;) {
            GET_RL_VLC(level, run, re, &s->gb, rl->rl_vlc[0], TEX_VLC_BITS, 2, 0);

            if (level != 0) {
                i += run;
                j = scantable[i];
                level = ((level * 2 + 1) * qscale * quant_matrix[j]) >> 5;
                level = (level ^ SHOW_SBITS(re, &s->gb, 1)) - SHOW_SBITS(re, &s->gb, 1);
                SKIP_BITS(re, &s->gb, 1);
            } else {
                /* escape */
                run = SHOW_UBITS(re, &s->gb, 6) + 1; LAST_SKIP_BITS(re, &s->gb, 6);
                UPDATE_CACHE(re, &s->gb);
                level = SHOW_SBITS(re, &s->gb, 12); SKIP_BITS(re, &s->gb, 12);

                i += run;
                j = scantable[i];
                if (level < 0) {
                    level = ((-level * 2 + 1) * qscale * quant_matrix[j]) >> 5;
                    level = -level;
                } else {
                    level = ((level * 2 + 1) * qscale * quant_matrix[j]) >> 5;
                }
            }
            if (i > 63) {
                av_log(s->avctx, AV_LOG_ERROR, "ac-tex damaged at %d %d\n", s->mb_x, s->mb_y);
                return -1;
            }

            mismatch ^= level;
            block[j]  = level;
            if (((int32_t)GET_CACHE(re, &s->gb)) <= (int32_t)0xBFFFFFFF)
                break;
            UPDATE_CACHE(re, &s->gb);
        }
end:
        LAST_SKIP_BITS(re, &s->gb, 2);
        CLOSE_READER(re, &s->gb);
    }
    block[63] ^= (mismatch & 1);

    s->block_last_index[n] = i;
    return 0;
}

/**
 * Note: this function can read out of range and crash for corrupt streams.
 * Changing this would eat up any speed benefits it has.
 * Do not use "fast" flag if you need the code to be robust.
 */
static inline int mpeg2_fast_decode_block_non_intra(MpegEncContext *s,
                                                    int16_t *block, int n)
{
    int level, i, j, run;
    RLTable *rl = &ff_rl_mpeg1;
    uint8_t * const scantable = s->intra_scantable.permutated;
    const int qscale          = s->qscale;
    OPEN_READER(re, &s->gb);
    i = -1;

    // special case for first coefficient, no need to add second VLC table
    UPDATE_CACHE(re, &s->gb);
    if (((int32_t)GET_CACHE(re, &s->gb)) < 0) {
        level = (3 * qscale) >> 1;
        if (GET_CACHE(re, &s->gb) & 0x40000000)
            level = -level;
        block[0] = level;
        i++;
        SKIP_BITS(re, &s->gb, 2);
        if (((int32_t)GET_CACHE(re, &s->gb)) <= (int32_t)0xBFFFFFFF)
            goto end;
    }

    /* now quantify & encode AC coefficients */
    for (;;) {
        GET_RL_VLC(level, run, re, &s->gb, rl->rl_vlc[0], TEX_VLC_BITS, 2, 0);

        if (level != 0) {
            i += run;
            j  = scantable[i];
            level = ((level * 2 + 1) * qscale) >> 1;
            level = (level ^ SHOW_SBITS(re, &s->gb, 1)) - SHOW_SBITS(re, &s->gb, 1);
            SKIP_BITS(re, &s->gb, 1);
        } else {
            /* escape */
            run = SHOW_UBITS(re, &s->gb, 6) + 1; LAST_SKIP_BITS(re, &s->gb, 6);
            UPDATE_CACHE(re, &s->gb);
            level = SHOW_SBITS(re, &s->gb, 12); SKIP_BITS(re, &s->gb, 12);

            i += run;
            j  = scantable[i];
            if (level < 0) {
                level = ((-level * 2 + 1) * qscale) >> 1;
                level = -level;
            } else {
                level = ((level * 2 + 1) * qscale) >> 1;
            }
        }

        block[j] = level;
        if (((int32_t)GET_CACHE(re, &s->gb)) <= (int32_t)0xBFFFFFFF)
            break;
        UPDATE_CACHE(re, &s->gb);
    }
end:
    LAST_SKIP_BITS(re, &s->gb, 2);
    CLOSE_READER(re, &s->gb);
    s->block_last_index[n] = i;
    return 0;
}


static inline int mpeg2_decode_block_intra(MpegEncContext *s, int16_t *block, int n)
{
    int level, dc, diff, i, j, run;
    int component;
    RLTable *rl;
    uint8_t * const scantable = s->intra_scantable.permutated;
    const uint16_t *quant_matrix;
    const int qscale = s->qscale;
    int mismatch;

    /* DC coefficient */
    if (n < 4) {
        quant_matrix = s->intra_matrix;
        component = 0;
    } else {
        quant_matrix = s->chroma_intra_matrix;
        component = (n & 1) + 1;
    }
    diff = decode_dc(&s->gb, component);
    if (diff >= 0xffff)
        return -1;
    dc  = s->last_dc[component];
    dc += diff;
    s->last_dc[component] = dc;
    block[0] = dc << (3 - s->intra_dc_precision);
    av_dlog(s->avctx, "dc=%d\n", block[0]);
    mismatch = block[0] ^ 1;
    i = 0;
    if (s->intra_vlc_format)
        rl = &ff_rl_mpeg2;
    else
        rl = &ff_rl_mpeg1;

    {
        OPEN_READER(re, &s->gb);
        /* now quantify & encode AC coefficients */
        for (;;) {
            UPDATE_CACHE(re, &s->gb);
            GET_RL_VLC(level, run, re, &s->gb, rl->rl_vlc[0], TEX_VLC_BITS, 2, 0);

            if (level == 127) {
                break;
            } else if (level != 0) {
                i += run;
                j  = scantable[i];
                level = (level * qscale * quant_matrix[j]) >> 4;
                level = (level ^ SHOW_SBITS(re, &s->gb, 1)) - SHOW_SBITS(re, &s->gb, 1);
                LAST_SKIP_BITS(re, &s->gb, 1);
            } else {
                /* escape */
                run = SHOW_UBITS(re, &s->gb, 6) + 1; LAST_SKIP_BITS(re, &s->gb, 6);
                UPDATE_CACHE(re, &s->gb);
                level = SHOW_SBITS(re, &s->gb, 12); SKIP_BITS(re, &s->gb, 12);
                i += run;
                j  = scantable[i];
                if (level < 0) {
                    level = (-level * qscale * quant_matrix[j]) >> 4;
                    level = -level;
                } else {
                    level = (level * qscale * quant_matrix[j]) >> 4;
                }
            }
            if (i > 63) {
                av_log(s->avctx, AV_LOG_ERROR, "ac-tex damaged at %d %d\n", s->mb_x, s->mb_y);
                return -1;
            }

            mismatch ^= level;
            block[j]  = level;
        }
        CLOSE_READER(re, &s->gb);
    }
    block[63] ^= mismatch & 1;

    s->block_last_index[n] = i;
    return 0;
}

/**
 * Note: this function can read out of range and crash for corrupt streams.
 * Changing this would eat up any speed benefits it has.
 * Do not use "fast" flag if you need the code to be robust.
 */
static inline int mpeg2_fast_decode_block_intra(MpegEncContext *s, int16_t *block, int n)
{
    int level, dc, diff, j, run;
    int component;
    RLTable *rl;
    uint8_t * scantable = s->intra_scantable.permutated;
    const uint16_t *quant_matrix;
    const int qscale = s->qscale;

    /* DC coefficient */
    if (n < 4) {
        quant_matrix = s->intra_matrix;
        component = 0;
    } else {
        quant_matrix = s->chroma_intra_matrix;
        component = (n & 1) + 1;
    }
    diff = decode_dc(&s->gb, component);
    if (diff >= 0xffff)
        return -1;
    dc = s->last_dc[component];
    dc += diff;
    s->last_dc[component] = dc;
    block[0] = dc << (3 - s->intra_dc_precision);
    if (s->intra_vlc_format)
        rl = &ff_rl_mpeg2;
    else
        rl = &ff_rl_mpeg1;

    {
        OPEN_READER(re, &s->gb);
        /* now quantify & encode AC coefficients */
        for (;;) {
            UPDATE_CACHE(re, &s->gb);
            GET_RL_VLC(level, run, re, &s->gb, rl->rl_vlc[0], TEX_VLC_BITS, 2, 0);

            if (level == 127) {
                break;
            } else if (level != 0) {
                scantable += run;
                j = *scantable;
                level = (level * qscale * quant_matrix[j]) >> 4;
                level = (level ^ SHOW_SBITS(re, &s->gb, 1)) - SHOW_SBITS(re, &s->gb, 1);
                LAST_SKIP_BITS(re, &s->gb, 1);
            } else {
                /* escape */
                run = SHOW_UBITS(re, &s->gb, 6) + 1; LAST_SKIP_BITS(re, &s->gb, 6);
                UPDATE_CACHE(re, &s->gb);
                level = SHOW_SBITS(re, &s->gb, 12); SKIP_BITS(re, &s->gb, 12);
                scantable += run;
                j = *scantable;
                if (level < 0) {
                    level = (-level * qscale * quant_matrix[j]) >> 4;
                    level = -level;
                } else {
                    level = (level * qscale * quant_matrix[j]) >> 4;
                }
            }

            block[j] = level;
        }
        CLOSE_READER(re, &s->gb);
    }

    s->block_last_index[n] = scantable - s->intra_scantable.permutated;
    return 0;
}

/******************************************/
/* decoding */

static inline int get_dmv(MpegEncContext *s)
{
    if (get_bits1(&s->gb))
        return 1 - (get_bits1(&s->gb) << 1);
    else
        return 0;
}

static inline int get_qscale(MpegEncContext *s)
{
    int qscale = get_bits(&s->gb, 5);
    if (s->q_scale_type) {
        return non_linear_qscale[qscale];
    } else {
        return qscale << 1;
    }
}

static void exchange_uv(MpegEncContext *s)
{
    int16_t (*tmp)[64];

    tmp           = s->pblocks[4];
    s->pblocks[4] = s->pblocks[5];
    s->pblocks[5] = tmp;
}

/* motion type (for MPEG-2) */
#define MT_FIELD 1
#define MT_FRAME 2
#define MT_16X8  2
#define MT_DMV   3

static int mpeg_decode_mb(MpegEncContext *s, int16_t block[12][64])
{
    int i, j, k, cbp, val, mb_type, motion_type;
    const int mb_block_count = 4 + (1 << s->chroma_format);

    av_dlog(s->avctx, "decode_mb: x=%d y=%d\n", s->mb_x, s->mb_y);

    av_assert2(s->mb_skipped == 0);

    if (s->mb_skip_run-- != 0) {
        if (s->pict_type == AV_PICTURE_TYPE_P) {
            s->mb_skipped = 1;
            s->current_picture.mb_type[s->mb_x + s->mb_y * s->mb_stride] = MB_TYPE_SKIP | MB_TYPE_L0 | MB_TYPE_16x16;
        } else {
            int mb_type;

            if (s->mb_x)
                mb_type = s->current_picture.mb_type[s->mb_x + s->mb_y * s->mb_stride - 1];
            else
                mb_type = s->current_picture.mb_type[s->mb_width + (s->mb_y - 1) * s->mb_stride - 1]; // FIXME not sure if this is allowed in MPEG at all
            if (IS_INTRA(mb_type)) {
                av_log(s->avctx, AV_LOG_ERROR, "skip with previntra\n");
                return -1;
            }
            s->current_picture.mb_type[s->mb_x + s->mb_y*s->mb_stride] =
                mb_type | MB_TYPE_SKIP;

//            assert(s->current_picture.mb_type[s->mb_x + s->mb_y * s->mb_stride - 1] & (MB_TYPE_16x16 | MB_TYPE_16x8));

            if ((s->mv[0][0][0] | s->mv[0][0][1] | s->mv[1][0][0] | s->mv[1][0][1]) == 0)
                s->mb_skipped = 1;
        }

        return 0;
    }

    switch (s->pict_type) {
    default:
    case AV_PICTURE_TYPE_I:
        if (get_bits1(&s->gb) == 0) {
            if (get_bits1(&s->gb) == 0) {
                av_log(s->avctx, AV_LOG_ERROR, "invalid mb type in I Frame at %d %d\n", s->mb_x, s->mb_y);
                return -1;
            }
            mb_type = MB_TYPE_QUANT | MB_TYPE_INTRA;
        } else {
            mb_type = MB_TYPE_INTRA;
        }
        break;
    case AV_PICTURE_TYPE_P:
        mb_type = get_vlc2(&s->gb, ff_mb_ptype_vlc.table, MB_PTYPE_VLC_BITS, 1);
        if (mb_type < 0) {
            av_log(s->avctx, AV_LOG_ERROR, "invalid mb type in P Frame at %d %d\n", s->mb_x, s->mb_y);
            return -1;
        }
        mb_type = ptype2mb_type[mb_type];
        break;
    case AV_PICTURE_TYPE_B:
        mb_type = get_vlc2(&s->gb, ff_mb_btype_vlc.table, MB_BTYPE_VLC_BITS, 1);
        if (mb_type < 0) {
            av_log(s->avctx, AV_LOG_ERROR, "invalid mb type in B Frame at %d %d\n", s->mb_x, s->mb_y);
            return -1;
        }
        mb_type = btype2mb_type[mb_type];
        break;
    }
    av_dlog(s->avctx, "mb_type=%x\n", mb_type);
//    motion_type = 0; /* avoid warning */
    if (IS_INTRA(mb_type)) {
        s->dsp.clear_blocks(s->block[0]);

        if (!s->chroma_y_shift) {
            s->dsp.clear_blocks(s->block[6]);
        }

        /* compute DCT type */
        if (s->picture_structure == PICT_FRAME && // FIXME add an interlaced_dct coded var?
            !s->frame_pred_frame_dct) {
            s->interlaced_dct = get_bits1(&s->gb);
        }

        if (IS_QUANT(mb_type))
            s->qscale = get_qscale(s);

        if (s->concealment_motion_vectors) {
            /* just parse them */
            if (s->picture_structure != PICT_FRAME)
                skip_bits1(&s->gb); /* field select */

            s->mv[0][0][0]= s->last_mv[0][0][0]= s->last_mv[0][1][0] =
                mpeg_decode_motion(s, s->mpeg_f_code[0][0], s->last_mv[0][0][0]);
            s->mv[0][0][1]= s->last_mv[0][0][1]= s->last_mv[0][1][1] =
                mpeg_decode_motion(s, s->mpeg_f_code[0][1], s->last_mv[0][0][1]);

            skip_bits1(&s->gb); /* marker */
        } else
            memset(s->last_mv, 0, sizeof(s->last_mv)); /* reset mv prediction */
        s->mb_intra = 1;
        // if 1, we memcpy blocks in xvmcvideo
        if (CONFIG_MPEG_XVMC_DECODER && s->avctx->xvmc_acceleration > 1) {
            ff_xvmc_pack_pblocks(s, -1); // inter are always full blocks
            if (s->swap_uv) {
                exchange_uv(s);
            }
        }

        if (s->codec_id == AV_CODEC_ID_MPEG2VIDEO) {
            if (s->flags2 & CODEC_FLAG2_FAST) {
                for (i = 0; i < 6; i++) {
                    mpeg2_fast_decode_block_intra(s, *s->pblocks[i], i);
                }
            } else {
                for (i = 0; i < mb_block_count; i++) {
                    if (mpeg2_decode_block_intra(s, *s->pblocks[i], i) < 0)
                        return -1;
                }
            }
        } else {
            for (i = 0; i < 6; i++) {
                if (mpeg1_decode_block_intra(s, *s->pblocks[i], i) < 0)
                    return -1;
            }
        }
    } else {
        if (mb_type & MB_TYPE_ZERO_MV) {
            av_assert2(mb_type & MB_TYPE_CBP);

            s->mv_dir = MV_DIR_FORWARD;
            if (s->picture_structure == PICT_FRAME) {
                if (s->picture_structure == PICT_FRAME
                    && !s->frame_pred_frame_dct)
                    s->interlaced_dct = get_bits1(&s->gb);
                s->mv_type = MV_TYPE_16X16;
            } else {
                s->mv_type = MV_TYPE_FIELD;
                mb_type |= MB_TYPE_INTERLACED;
                s->field_select[0][0] = s->picture_structure - 1;
            }

            if (IS_QUANT(mb_type))
                s->qscale = get_qscale(s);

            s->last_mv[0][0][0] = 0;
            s->last_mv[0][0][1] = 0;
            s->last_mv[0][1][0] = 0;
            s->last_mv[0][1][1] = 0;
            s->mv[0][0][0] = 0;
            s->mv[0][0][1] = 0;
        } else {
            av_assert2(mb_type & MB_TYPE_L0L1);
            // FIXME decide if MBs in field pictures are MB_TYPE_INTERLACED
            /* get additional motion vector type */
            if (s->picture_structure == PICT_FRAME && s->frame_pred_frame_dct)
                motion_type = MT_FRAME;
            else {
                motion_type = get_bits(&s->gb, 2);
                if (s->picture_structure == PICT_FRAME && HAS_CBP(mb_type))
                    s->interlaced_dct = get_bits1(&s->gb);
            }

            if (IS_QUANT(mb_type))
                s->qscale = get_qscale(s);

            /* motion vectors */
            s->mv_dir = (mb_type >> 13) & 3;
            av_dlog(s->avctx, "motion_type=%d\n", motion_type);
            switch (motion_type) {
            case MT_FRAME: /* or MT_16X8 */
                if (s->picture_structure == PICT_FRAME) {
                    mb_type |= MB_TYPE_16x16;
                    s->mv_type = MV_TYPE_16X16;
                    for (i = 0; i < 2; i++) {
                        if (USES_LIST(mb_type, i)) {
                            /* MT_FRAME */
                            s->mv[i][0][0]= s->last_mv[i][0][0]= s->last_mv[i][1][0] =
                                mpeg_decode_motion(s, s->mpeg_f_code[i][0], s->last_mv[i][0][0]);
                            s->mv[i][0][1]= s->last_mv[i][0][1]= s->last_mv[i][1][1] =
                                mpeg_decode_motion(s, s->mpeg_f_code[i][1], s->last_mv[i][0][1]);
                            /* full_pel: only for MPEG-1 */
                            if (s->full_pel[i]) {
                                s->mv[i][0][0] <<= 1;
                                s->mv[i][0][1] <<= 1;
                            }
                        }
                    }
                } else {
                    mb_type |= MB_TYPE_16x8 | MB_TYPE_INTERLACED;
                    s->mv_type = MV_TYPE_16X8;
                    for (i = 0; i < 2; i++) {
                        if (USES_LIST(mb_type, i)) {
                            /* MT_16X8 */
                            for (j = 0; j < 2; j++) {
                                s->field_select[i][j] = get_bits1(&s->gb);
                                for (k = 0; k < 2; k++) {
                                    val = mpeg_decode_motion(s, s->mpeg_f_code[i][k],
                                                             s->last_mv[i][j][k]);
                                    s->last_mv[i][j][k] = val;
                                    s->mv[i][j][k]      = val;
                                }
                            }
                        }
                    }
                }
                break;
            case MT_FIELD:
                s->mv_type = MV_TYPE_FIELD;
                if (s->picture_structure == PICT_FRAME) {
                    mb_type |= MB_TYPE_16x8 | MB_TYPE_INTERLACED;
                    for (i = 0; i < 2; i++) {
                        if (USES_LIST(mb_type, i)) {
                            for (j = 0; j < 2; j++) {
                                s->field_select[i][j] = get_bits1(&s->gb);
                                val = mpeg_decode_motion(s, s->mpeg_f_code[i][0],
                                                         s->last_mv[i][j][0]);
                                s->last_mv[i][j][0] = val;
                                s->mv[i][j][0]      = val;
                                av_dlog(s->avctx, "fmx=%d\n", val);
                                val = mpeg_decode_motion(s, s->mpeg_f_code[i][1],
                                                         s->last_mv[i][j][1] >> 1);
                                s->last_mv[i][j][1] = val << 1;
                                s->mv[i][j][1]      = val;
                                av_dlog(s->avctx, "fmy=%d\n", val);
                            }
                        }
                    }
                } else {
                    av_assert0(!s->progressive_sequence);
                    mb_type |= MB_TYPE_16x16 | MB_TYPE_INTERLACED;
                    for (i = 0; i < 2; i++) {
                        if (USES_LIST(mb_type, i)) {
                            s->field_select[i][0] = get_bits1(&s->gb);
                            for (k = 0; k < 2; k++) {
                                val = mpeg_decode_motion(s, s->mpeg_f_code[i][k],
                                                         s->last_mv[i][0][k]);
                                s->last_mv[i][0][k] = val;
                                s->last_mv[i][1][k] = val;
                                s->mv[i][0][k]      = val;
                            }
                        }
                    }
                }
                break;
            case MT_DMV:
                if(s->progressive_sequence){
                    av_log(s->avctx, AV_LOG_ERROR, "MT_DMV in progressive_sequence\n");
                    return -1;
                }
                s->mv_type = MV_TYPE_DMV;
                for (i = 0; i < 2; i++) {
                    if (USES_LIST(mb_type, i)) {
                        int dmx, dmy, mx, my, m;
                        const int my_shift = s->picture_structure == PICT_FRAME;

                        mx = mpeg_decode_motion(s, s->mpeg_f_code[i][0],
                                                s->last_mv[i][0][0]);
                        s->last_mv[i][0][0] = mx;
                        s->last_mv[i][1][0] = mx;
                        dmx = get_dmv(s);
                        my  = mpeg_decode_motion(s, s->mpeg_f_code[i][1],
                                                 s->last_mv[i][0][1] >> my_shift);
                        dmy = get_dmv(s);


                        s->last_mv[i][0][1] = my << my_shift;
                        s->last_mv[i][1][1] = my << my_shift;

                        s->mv[i][0][0] = mx;
                        s->mv[i][0][1] = my;
                        s->mv[i][1][0] = mx; // not used
                        s->mv[i][1][1] = my; // not used

                        if (s->picture_structure == PICT_FRAME) {
                            mb_type |= MB_TYPE_16x16 | MB_TYPE_INTERLACED;

                            // m = 1 + 2 * s->top_field_first;
                            m = s->top_field_first ? 1 : 3;

                            /* top -> top pred */
                            s->mv[i][2][0] = ((mx * m + (mx > 0)) >> 1) + dmx;
                            s->mv[i][2][1] = ((my * m + (my > 0)) >> 1) + dmy - 1;
                            m = 4 - m;
                            s->mv[i][3][0] = ((mx * m + (mx > 0)) >> 1) + dmx;
                            s->mv[i][3][1] = ((my * m + (my > 0)) >> 1) + dmy + 1;
                        } else {
                            mb_type |= MB_TYPE_16x16;

                            s->mv[i][2][0] = ((mx + (mx > 0)) >> 1) + dmx;
                            s->mv[i][2][1] = ((my + (my > 0)) >> 1) + dmy;
                            if (s->picture_structure == PICT_TOP_FIELD)
                                s->mv[i][2][1]--;
                            else
                                s->mv[i][2][1]++;
                        }
                    }
                }
                break;
            default:
                av_log(s->avctx, AV_LOG_ERROR, "00 motion_type at %d %d\n", s->mb_x, s->mb_y);
                return -1;
            }
        }

        s->mb_intra = 0;
        if (HAS_CBP(mb_type)) {
            s->dsp.clear_blocks(s->block[0]);

            cbp = get_vlc2(&s->gb, ff_mb_pat_vlc.table, MB_PAT_VLC_BITS, 1);
            if (mb_block_count > 6) {
                 cbp <<= mb_block_count - 6;
                 cbp  |= get_bits(&s->gb, mb_block_count - 6);
                 s->dsp.clear_blocks(s->block[6]);
            }
            if (cbp <= 0) {
                av_log(s->avctx, AV_LOG_ERROR, "invalid cbp %d at %d %d\n", cbp, s->mb_x, s->mb_y);
                return -1;
            }

            //if 1, we memcpy blocks in xvmcvideo
            if (CONFIG_MPEG_XVMC_DECODER && s->avctx->xvmc_acceleration > 1) {
                ff_xvmc_pack_pblocks(s, cbp);
                if (s->swap_uv) {
                    exchange_uv(s);
                }
            }

            if (s->codec_id == AV_CODEC_ID_MPEG2VIDEO) {
                if (s->flags2 & CODEC_FLAG2_FAST) {
                    for (i = 0; i < 6; i++) {
                        if (cbp & 32) {
                            mpeg2_fast_decode_block_non_intra(s, *s->pblocks[i], i);
                        } else {
                            s->block_last_index[i] = -1;
                        }
                        cbp += cbp;
                    }
                } else {
                    cbp <<= 12-mb_block_count;

                    for (i = 0; i < mb_block_count; i++) {
                        if (cbp & (1 << 11)) {
                            if (mpeg2_decode_block_non_intra(s, *s->pblocks[i], i) < 0)
                                return -1;
                        } else {
                            s->block_last_index[i] = -1;
                        }
                        cbp += cbp;
                    }
                }
            } else {
                if (s->flags2 & CODEC_FLAG2_FAST) {
                    for (i = 0; i < 6; i++) {
                        if (cbp & 32) {
                            mpeg1_fast_decode_block_inter(s, *s->pblocks[i], i);
                        } else {
                            s->block_last_index[i] = -1;
                        }
                        cbp += cbp;
                    }
                } else {
                    for (i = 0; i < 6; i++) {
                        if (cbp & 32) {
                            if (mpeg1_decode_block_inter(s, *s->pblocks[i], i) < 0)
                                return -1;
                        } else {
                            s->block_last_index[i] = -1;
                        }
                        cbp += cbp;
                    }
                }
            }
        } else {
            for (i = 0; i < 12; i++)
                s->block_last_index[i] = -1;
        }
    }

    s->current_picture.mb_type[s->mb_x + s->mb_y * s->mb_stride] = mb_type;

    return 0;
}

static av_cold int mpeg_decode_init(AVCodecContext *avctx)
{
    Mpeg1Context *s = avctx->priv_data;
    MpegEncContext *s2 = &s->mpeg_enc_ctx;
    int i;

    /* we need some permutation to store matrices,
     * until MPV_common_init() sets the real permutation. */
    for (i = 0; i < 64; i++)
       s2->dsp.idct_permutation[i]=i;

    ff_MPV_decode_defaults(s2);

    s->mpeg_enc_ctx.avctx  = avctx;
    s->mpeg_enc_ctx.flags  = avctx->flags;
    s->mpeg_enc_ctx.flags2 = avctx->flags2;
    ff_mpeg12_common_init(&s->mpeg_enc_ctx);
    ff_mpeg12_init_vlcs();

    s->mpeg_enc_ctx_allocated      = 0;
    s->mpeg_enc_ctx.picture_number = 0;
    s->repeat_field                = 0;
    s->mpeg_enc_ctx.codec_id       = avctx->codec->id;
    avctx->color_range = AVCOL_RANGE_MPEG;
    if (avctx->codec->id == AV_CODEC_ID_MPEG1VIDEO)
        avctx->chroma_sample_location = AVCHROMA_LOC_CENTER;
    else
        avctx->chroma_sample_location = AVCHROMA_LOC_LEFT;
    return 0;
}

static int mpeg_decode_update_thread_context(AVCodecContext *avctx, const AVCodecContext *avctx_from)
{
    Mpeg1Context *ctx = avctx->priv_data, *ctx_from = avctx_from->priv_data;
    MpegEncContext *s = &ctx->mpeg_enc_ctx, *s1 = &ctx_from->mpeg_enc_ctx;
    int err;

    if (avctx == avctx_from || !ctx_from->mpeg_enc_ctx_allocated || !s1->context_initialized)
        return 0;

    err = ff_mpeg_update_thread_context(avctx, avctx_from);
    if (err) return err;

    if (!ctx->mpeg_enc_ctx_allocated)
        memcpy(s + 1, s1 + 1, sizeof(Mpeg1Context) - sizeof(MpegEncContext));

    if (!(s->pict_type == AV_PICTURE_TYPE_B || s->low_delay))
        s->picture_number++;

    return 0;
}

static void quant_matrix_rebuild(uint16_t *matrix, const uint8_t *old_perm,
                                 const uint8_t *new_perm)
{
    uint16_t temp_matrix[64];
    int i;

    memcpy(temp_matrix, matrix, 64 * sizeof(uint16_t));

    for (i = 0; i < 64; i++) {
        matrix[new_perm[i]] = temp_matrix[old_perm[i]];
    }
}

static const enum AVPixelFormat mpeg1_hwaccel_pixfmt_list_420[] = {
#if CONFIG_MPEG_XVMC_DECODER
    AV_PIX_FMT_XVMC_MPEG2_IDCT,
    AV_PIX_FMT_XVMC_MPEG2_MC,
#endif
#if CONFIG_MPEG1_VDPAU_HWACCEL
    AV_PIX_FMT_VDPAU_MPEG1,
    AV_PIX_FMT_VDPAU,
#endif
    AV_PIX_FMT_YUV420P,
    AV_PIX_FMT_NONE
};

static const enum AVPixelFormat mpeg2_hwaccel_pixfmt_list_420[] = {
#if CONFIG_MPEG_XVMC_DECODER
    AV_PIX_FMT_XVMC_MPEG2_IDCT,
    AV_PIX_FMT_XVMC_MPEG2_MC,
#endif
#if CONFIG_MPEG2_VDPAU_HWACCEL
    AV_PIX_FMT_VDPAU_MPEG2,
    AV_PIX_FMT_VDPAU,
#endif
#if CONFIG_MPEG2_DXVA2_HWACCEL
    AV_PIX_FMT_DXVA2_VLD,
#endif
#if CONFIG_MPEG2_VAAPI_HWACCEL
    AV_PIX_FMT_VAAPI_VLD,
#endif
    AV_PIX_FMT_YUV420P,
    AV_PIX_FMT_NONE
};

static inline int uses_vdpau(AVCodecContext *avctx) {
    return avctx->pix_fmt == AV_PIX_FMT_VDPAU_MPEG1 || avctx->pix_fmt == AV_PIX_FMT_VDPAU_MPEG2;
}

static enum AVPixelFormat mpeg_get_pixelformat(AVCodecContext *avctx)
{
    Mpeg1Context *s1 = avctx->priv_data;
    MpegEncContext *s = &s1->mpeg_enc_ctx;

    if(s->chroma_format < 2) {
        return ff_thread_get_format(avctx,
                                avctx->codec_id == AV_CODEC_ID_MPEG1VIDEO ?
                                mpeg1_hwaccel_pixfmt_list_420 :
                                mpeg2_hwaccel_pixfmt_list_420);
    } else if(s->chroma_format == 2)
        return AV_PIX_FMT_YUV422P;
    else
        return AV_PIX_FMT_YUV444P;
}

static void setup_hwaccel_for_pixfmt(AVCodecContext *avctx)
{
    if (avctx->pix_fmt != AV_PIX_FMT_XVMC_MPEG2_IDCT && avctx->pix_fmt != AV_PIX_FMT_XVMC_MPEG2_MC) {
        avctx->xvmc_acceleration = 0;
    } else if (!avctx->xvmc_acceleration) {
        avctx->xvmc_acceleration = 2;
    }
    avctx->hwaccel = ff_find_hwaccel(avctx->codec->id, avctx->pix_fmt);
    // until then pix_fmt may be changed right after codec init
    if (avctx->pix_fmt == AV_PIX_FMT_XVMC_MPEG2_IDCT ||
        avctx->hwaccel || uses_vdpau(avctx))
        if (avctx->idct_algo == FF_IDCT_AUTO)
            avctx->idct_algo = FF_IDCT_SIMPLE;
}

/* Call this function when we know all parameters.
 * It may be called in different places for MPEG-1 and MPEG-2. */
static int mpeg_decode_postinit(AVCodecContext *avctx)
{
    Mpeg1Context *s1 = avctx->priv_data;
    MpegEncContext *s = &s1->mpeg_enc_ctx;
    uint8_t old_permutation[64];

    if ((s1->mpeg_enc_ctx_allocated == 0) ||
        avctx->coded_width  != s->width   ||
        avctx->coded_height != s->height  ||
        s1->save_width           != s->width                ||
        s1->save_height          != s->height               ||
        s1->save_aspect_info     != s->aspect_ratio_info    ||
        s1->save_progressive_seq != s->progressive_sequence ||
        0)
    {

        if (s1->mpeg_enc_ctx_allocated) {
            ParseContext pc = s->parse_context;
            s->parse_context.buffer = 0;
            ff_MPV_common_end(s);
            s->parse_context = pc;
        }

        if ((s->width == 0) || (s->height == 0))
            return -2;

        avcodec_set_dimensions(avctx, s->width, s->height);
        if (avctx->codec_id == AV_CODEC_ID_MPEG2VIDEO && s->bit_rate) {
            avctx->rc_max_rate = s->bit_rate;
        } else if (avctx->codec_id == AV_CODEC_ID_MPEG1VIDEO && s->bit_rate &&
                   (s->bit_rate != 0x3FFFF*400 || s->vbv_delay != 0xFFFF)) {
            avctx->bit_rate = s->bit_rate;
        }
        s1->save_aspect_info     = s->aspect_ratio_info;
        s1->save_width           = s->width;
        s1->save_height          = s->height;
        s1->save_progressive_seq = s->progressive_sequence;

        /* low_delay may be forced, in this case we will have B-frames
         * that behave like P-frames. */
        avctx->has_b_frames = !s->low_delay;

        if (avctx->codec_id == AV_CODEC_ID_MPEG1VIDEO) {
            //MPEG-1 fps
            avctx->time_base.den = ff_mpeg12_frame_rate_tab[s->frame_rate_index].num;
            avctx->time_base.num = ff_mpeg12_frame_rate_tab[s->frame_rate_index].den;
            //MPEG-1 aspect
            avctx->sample_aspect_ratio = av_d2q(1.0/ff_mpeg1_aspect[s->aspect_ratio_info], 255);
            avctx->ticks_per_frame=1;
        } else {//MPEG-2
        //MPEG-2 fps
            av_reduce(&s->avctx->time_base.den,
                      &s->avctx->time_base.num,
                      ff_mpeg12_frame_rate_tab[s->frame_rate_index].num * s1->frame_rate_ext.num*2,
                      ff_mpeg12_frame_rate_tab[s->frame_rate_index].den * s1->frame_rate_ext.den,
                      1 << 30);
            avctx->ticks_per_frame = 2;
            //MPEG-2 aspect
            if (s->aspect_ratio_info > 1) {
                AVRational dar =
                    av_mul_q(av_div_q(ff_mpeg2_aspect[s->aspect_ratio_info],
                                      (AVRational) {s1->pan_scan.width, s1->pan_scan.height}),
                             (AVRational) {s->width, s->height});

                // we ignore the spec here and guess a bit as reality does not match the spec, see for example
                // res_change_ffmpeg_aspect.ts and sequence-display-aspect.mpg
                // issue1613, 621, 562
                if ((s1->pan_scan.width == 0) || (s1->pan_scan.height == 0) ||
                   (av_cmp_q(dar, (AVRational) {4, 3}) && av_cmp_q(dar, (AVRational) {16, 9}))) {
                    s->avctx->sample_aspect_ratio =
                        av_div_q(ff_mpeg2_aspect[s->aspect_ratio_info],
                                 (AVRational) {s->width, s->height});
                } else {
                    s->avctx->sample_aspect_ratio =
                        av_div_q(ff_mpeg2_aspect[s->aspect_ratio_info],
                                 (AVRational) {s1->pan_scan.width, s1->pan_scan.height});
//issue1613 4/3 16/9 -> 16/9
//res_change_ffmpeg_aspect.ts 4/3 225/44 ->4/3
//widescreen-issue562.mpg 4/3 16/9 -> 16/9
//                    s->avctx->sample_aspect_ratio = av_mul_q(s->avctx->sample_aspect_ratio, (AVRational) {s->width, s->height});
                    av_dlog(avctx, "A %d/%d\n",
                            ff_mpeg2_aspect[s->aspect_ratio_info].num, ff_mpeg2_aspect[s->aspect_ratio_info].den);
                    av_dlog(avctx, "B %d/%d\n", s->avctx->sample_aspect_ratio.num,
                            s->avctx->sample_aspect_ratio.den);
                }
            } else {
                s->avctx->sample_aspect_ratio =
                    ff_mpeg2_aspect[s->aspect_ratio_info];
            }
        } // MPEG-2

        avctx->pix_fmt = mpeg_get_pixelformat(avctx);
        setup_hwaccel_for_pixfmt(avctx);

        /* Quantization matrices may need reordering
         * if DCT permutation is changed. */
        memcpy(old_permutation, s->dsp.idct_permutation, 64 * sizeof(uint8_t));

        if (ff_MPV_common_init(s) < 0)
            return -2;

        quant_matrix_rebuild(s->intra_matrix,        old_permutation, s->dsp.idct_permutation);
        quant_matrix_rebuild(s->inter_matrix,        old_permutation, s->dsp.idct_permutation);
        quant_matrix_rebuild(s->chroma_intra_matrix, old_permutation, s->dsp.idct_permutation);
        quant_matrix_rebuild(s->chroma_inter_matrix, old_permutation, s->dsp.idct_permutation);

        s1->mpeg_enc_ctx_allocated = 1;
    }
    return 0;
}

static int mpeg1_decode_picture(AVCodecContext *avctx,
                                const uint8_t *buf, int buf_size)
{
    Mpeg1Context *s1 = avctx->priv_data;
    MpegEncContext *s = &s1->mpeg_enc_ctx;
    int ref, f_code, vbv_delay;

    init_get_bits(&s->gb, buf, buf_size*8);

    ref = get_bits(&s->gb, 10); /* temporal ref */
    s->pict_type = get_bits(&s->gb, 3);
    if (s->pict_type == 0 || s->pict_type > 3)
        return -1;

    vbv_delay = get_bits(&s->gb, 16);
    s->vbv_delay = vbv_delay;
    if (s->pict_type == AV_PICTURE_TYPE_P || s->pict_type == AV_PICTURE_TYPE_B) {
        s->full_pel[0] = get_bits1(&s->gb);
        f_code = get_bits(&s->gb, 3);
        if (f_code == 0 && (avctx->err_recognition & (AV_EF_BITSTREAM|AV_EF_COMPLIANT)))
            return -1;
        f_code += !f_code;
        s->mpeg_f_code[0][0] = f_code;
        s->mpeg_f_code[0][1] = f_code;
    }
    if (s->pict_type == AV_PICTURE_TYPE_B) {
        s->full_pel[1] = get_bits1(&s->gb);
        f_code = get_bits(&s->gb, 3);
        if (f_code == 0 && (avctx->err_recognition & (AV_EF_BITSTREAM|AV_EF_COMPLIANT)))
            return -1;
        f_code += !f_code;
        s->mpeg_f_code[1][0] = f_code;
        s->mpeg_f_code[1][1] = f_code;
    }
    s->current_picture.f.pict_type = s->pict_type;
    s->current_picture.f.key_frame = s->pict_type == AV_PICTURE_TYPE_I;

    if (avctx->debug & FF_DEBUG_PICT_INFO)
        av_log(avctx, AV_LOG_DEBUG, "vbv_delay %d, ref %d type:%d\n", vbv_delay, ref, s->pict_type);

    s->y_dc_scale = 8;
    s->c_dc_scale = 8;
    return 0;
}

static void mpeg_decode_sequence_extension(Mpeg1Context *s1)
{
    MpegEncContext *s= &s1->mpeg_enc_ctx;
    int horiz_size_ext, vert_size_ext;
    int bit_rate_ext;

    skip_bits(&s->gb, 1); /* profile and level esc*/
    s->avctx->profile       = get_bits(&s->gb, 3);
    s->avctx->level         = get_bits(&s->gb, 4);
    s->progressive_sequence = get_bits1(&s->gb); /* progressive_sequence */
    s->chroma_format        = get_bits(&s->gb, 2); /* chroma_format 1=420, 2=422, 3=444 */
    horiz_size_ext          = get_bits(&s->gb, 2);
    vert_size_ext           = get_bits(&s->gb, 2);
    s->width  |= (horiz_size_ext << 12);
    s->height |= (vert_size_ext  << 12);
    bit_rate_ext = get_bits(&s->gb, 12);  /* XXX: handle it */
    s->bit_rate += (bit_rate_ext << 18) * 400;
    skip_bits1(&s->gb); /* marker */
    s->avctx->rc_buffer_size += get_bits(&s->gb, 8) * 1024 * 16 << 10;

    s->low_delay = get_bits1(&s->gb);
    if (s->flags & CODEC_FLAG_LOW_DELAY)
        s->low_delay = 1;

    s1->frame_rate_ext.num = get_bits(&s->gb, 2) + 1;
    s1->frame_rate_ext.den = get_bits(&s->gb, 5) + 1;

    av_dlog(s->avctx, "sequence extension\n");
    s->codec_id      = s->avctx->codec_id = AV_CODEC_ID_MPEG2VIDEO;

    if (s->avctx->debug & FF_DEBUG_PICT_INFO)
        av_log(s->avctx, AV_LOG_DEBUG, "profile: %d, level: %d vbv buffer: %d, bitrate:%d\n",
               s->avctx->profile, s->avctx->level, s->avctx->rc_buffer_size, s->bit_rate);

}

static void mpeg_decode_sequence_display_extension(Mpeg1Context *s1)
{
    MpegEncContext *s = &s1->mpeg_enc_ctx;
    int color_description, w, h;

    skip_bits(&s->gb, 3); /* video format */
    color_description = get_bits1(&s->gb);
    if (color_description) {
        s->avctx->color_primaries = get_bits(&s->gb, 8);
        s->avctx->color_trc       = get_bits(&s->gb, 8);
        s->avctx->colorspace      = get_bits(&s->gb, 8);
    }
    w = get_bits(&s->gb, 14);
    skip_bits(&s->gb, 1); //marker
    h = get_bits(&s->gb, 14);
    // remaining 3 bits are zero padding

    s1->pan_scan.width  = 16 * w;
    s1->pan_scan.height = 16 * h;

    if (s->avctx->debug & FF_DEBUG_PICT_INFO)
        av_log(s->avctx, AV_LOG_DEBUG, "sde w:%d, h:%d\n", w, h);
}

static void mpeg_decode_picture_display_extension(Mpeg1Context *s1)
{
    MpegEncContext *s = &s1->mpeg_enc_ctx;
    int i, nofco;

    nofco = 1;
    if (s->progressive_sequence) {
        if (s->repeat_first_field) {
            nofco++;
            if (s->top_field_first)
                nofco++;
        }
    } else {
        if (s->picture_structure == PICT_FRAME) {
            nofco++;
            if (s->repeat_first_field)
                nofco++;
        }
    }
    for (i = 0; i < nofco; i++) {
        s1->pan_scan.position[i][0] = get_sbits(&s->gb, 16);
        skip_bits(&s->gb, 1); // marker
        s1->pan_scan.position[i][1] = get_sbits(&s->gb, 16);
        skip_bits(&s->gb, 1); // marker
    }

    if (s->avctx->debug & FF_DEBUG_PICT_INFO)
        av_log(s->avctx, AV_LOG_DEBUG, "pde (%d,%d) (%d,%d) (%d,%d)\n",
               s1->pan_scan.position[0][0], s1->pan_scan.position[0][1],
               s1->pan_scan.position[1][0], s1->pan_scan.position[1][1],
               s1->pan_scan.position[2][0], s1->pan_scan.position[2][1]);
}

static int load_matrix(MpegEncContext *s, uint16_t matrix0[64], uint16_t matrix1[64], int intra)
{
    int i;

    for (i = 0; i < 64; i++) {
        int j = s->dsp.idct_permutation[ff_zigzag_direct[i]];
        int v = get_bits(&s->gb, 8);
        if (v == 0) {
            av_log(s->avctx, AV_LOG_ERROR, "matrix damaged\n");
            return -1;
        }
        if (intra && i == 0 && v != 8) {
            av_log(s->avctx, AV_LOG_DEBUG, "intra matrix specifies invalid DC quantizer %d, ignoring\n", v);
            v = 8; // needed by pink.mpg / issue1046
        }
        matrix0[j] = v;
        if (matrix1)
            matrix1[j] = v;
    }
    return 0;
}

static void mpeg_decode_quant_matrix_extension(MpegEncContext *s)
{
    av_dlog(s->avctx, "matrix extension\n");

    if (get_bits1(&s->gb)) load_matrix(s, s->chroma_intra_matrix, s->intra_matrix, 1);
    if (get_bits1(&s->gb)) load_matrix(s, s->chroma_inter_matrix, s->inter_matrix, 0);
    if (get_bits1(&s->gb)) load_matrix(s, s->chroma_intra_matrix, NULL           , 1);
    if (get_bits1(&s->gb)) load_matrix(s, s->chroma_inter_matrix, NULL           , 0);
}

static void mpeg_decode_picture_coding_extension(Mpeg1Context *s1)
{
    MpegEncContext *s = &s1->mpeg_enc_ctx;

    s->full_pel[0] = s->full_pel[1] = 0;
    s->mpeg_f_code[0][0] = get_bits(&s->gb, 4);
    s->mpeg_f_code[0][1] = get_bits(&s->gb, 4);
    s->mpeg_f_code[1][0] = get_bits(&s->gb, 4);
    s->mpeg_f_code[1][1] = get_bits(&s->gb, 4);
    if (!s->pict_type && s1->mpeg_enc_ctx_allocated) {
        av_log(s->avctx, AV_LOG_ERROR, "Missing picture start code, guessing missing values\n");
        if (s->mpeg_f_code[1][0] == 15 && s->mpeg_f_code[1][1] == 15) {
            if (s->mpeg_f_code[0][0] == 15 && s->mpeg_f_code[0][1] == 15)
                s->pict_type = AV_PICTURE_TYPE_I;
            else
                s->pict_type = AV_PICTURE_TYPE_P;
        } else
            s->pict_type = AV_PICTURE_TYPE_B;
        s->current_picture.f.pict_type = s->pict_type;
        s->current_picture.f.key_frame = s->pict_type == AV_PICTURE_TYPE_I;
    }
    s->mpeg_f_code[0][0] += !s->mpeg_f_code[0][0];
    s->mpeg_f_code[0][1] += !s->mpeg_f_code[0][1];
    s->mpeg_f_code[1][0] += !s->mpeg_f_code[1][0];
    s->mpeg_f_code[1][1] += !s->mpeg_f_code[1][1];

    s->intra_dc_precision         = get_bits(&s->gb, 2);
    s->picture_structure          = get_bits(&s->gb, 2);
    s->top_field_first            = get_bits1(&s->gb);
    s->frame_pred_frame_dct       = get_bits1(&s->gb);
    s->concealment_motion_vectors = get_bits1(&s->gb);
    s->q_scale_type               = get_bits1(&s->gb);
    s->intra_vlc_format           = get_bits1(&s->gb);
    s->alternate_scan             = get_bits1(&s->gb);
    s->repeat_first_field         = get_bits1(&s->gb);
    s->chroma_420_type            = get_bits1(&s->gb);
    s->progressive_frame          = get_bits1(&s->gb);


    if (s->alternate_scan) {
        ff_init_scantable(s->dsp.idct_permutation, &s->inter_scantable, ff_alternate_vertical_scan);
        ff_init_scantable(s->dsp.idct_permutation, &s->intra_scantable, ff_alternate_vertical_scan);
    } else {
        ff_init_scantable(s->dsp.idct_permutation, &s->inter_scantable, ff_zigzag_direct);
        ff_init_scantable(s->dsp.idct_permutation, &s->intra_scantable, ff_zigzag_direct);
    }

    /* composite display not parsed */
    av_dlog(s->avctx, "intra_dc_precision=%d\n", s->intra_dc_precision);
    av_dlog(s->avctx, "picture_structure=%d\n", s->picture_structure);
    av_dlog(s->avctx, "top field first=%d\n", s->top_field_first);
    av_dlog(s->avctx, "repeat first field=%d\n", s->repeat_first_field);
    av_dlog(s->avctx, "conceal=%d\n", s->concealment_motion_vectors);
    av_dlog(s->avctx, "intra_vlc_format=%d\n", s->intra_vlc_format);
    av_dlog(s->avctx, "alternate_scan=%d\n", s->alternate_scan);
    av_dlog(s->avctx, "frame_pred_frame_dct=%d\n", s->frame_pred_frame_dct);
    av_dlog(s->avctx, "progressive_frame=%d\n", s->progressive_frame);
}

static int mpeg_field_start(MpegEncContext *s, const uint8_t *buf, int buf_size)
{
    AVCodecContext *avctx = s->avctx;
    Mpeg1Context *s1 = (Mpeg1Context*)s;

    /* start frame decoding */
    if (s->first_field || s->picture_structure == PICT_FRAME) {
        AVFrameSideData *pan_scan;

        if (ff_MPV_frame_start(s, avctx) < 0)
            return -1;

        ff_mpeg_er_frame_start(s);

        /* first check if we must repeat the frame */
        s->current_picture_ptr->f.repeat_pict = 0;
        if (s->repeat_first_field) {
            if (s->progressive_sequence) {
                if (s->top_field_first)
                    s->current_picture_ptr->f.repeat_pict = 4;
                else
                    s->current_picture_ptr->f.repeat_pict = 2;
            } else if (s->progressive_frame) {
                s->current_picture_ptr->f.repeat_pict = 1;
            }
        }

        pan_scan = av_frame_new_side_data(&s->current_picture_ptr->f,
                                          AV_FRAME_DATA_PANSCAN,
                                          sizeof(s1->pan_scan));
        if (!pan_scan)
            return AVERROR(ENOMEM);
        memcpy(pan_scan->data, &s1->pan_scan, sizeof(s1->pan_scan));

        if (HAVE_THREADS && (avctx->active_thread_type & FF_THREAD_FRAME))
            ff_thread_finish_setup(avctx);
    } else { // second field
        int i;

        if (!s->current_picture_ptr) {
            av_log(s->avctx, AV_LOG_ERROR, "first field missing\n");
            return -1;
        }

        if (s->avctx->hwaccel &&
            (s->avctx->slice_flags & SLICE_FLAG_ALLOW_FIELD)) {
            if (s->avctx->hwaccel->end_frame(s->avctx) < 0)
                av_log(avctx, AV_LOG_ERROR, "hardware accelerator failed to decode first field\n");
        }

        for (i = 0; i < 4; i++) {
            s->current_picture.f.data[i] = s->current_picture_ptr->f.data[i];
            if (s->picture_structure == PICT_BOTTOM_FIELD) {
                s->current_picture.f.data[i] += s->current_picture_ptr->f.linesize[i];
            }
        }
    }

    if (avctx->hwaccel) {
        if (avctx->hwaccel->start_frame(avctx, buf, buf_size) < 0)
            return -1;
    }

// MPV_frame_start will call this function too,
// but we need to call it on every field
    if (CONFIG_MPEG_XVMC_DECODER && s->avctx->xvmc_acceleration)
        if (ff_xvmc_field_start(s, avctx) < 0)
            return -1;

    return 0;
}

#define DECODE_SLICE_ERROR -1
#define DECODE_SLICE_OK     0

/**
 * Decode a slice.
 * MpegEncContext.mb_y must be set to the MB row from the startcode.
 * @return DECODE_SLICE_ERROR if the slice is damaged,
 *         DECODE_SLICE_OK if this slice is OK
 */
static int mpeg_decode_slice(MpegEncContext *s, int mb_y,
                             const uint8_t **buf, int buf_size)
{
    AVCodecContext *avctx = s->avctx;
    const int lowres      = s->avctx->lowres;
    const int field_pic   = s->picture_structure != PICT_FRAME;

    s->resync_mb_x =
    s->resync_mb_y = -1;

    av_assert0(mb_y < s->mb_height);

    init_get_bits(&s->gb, *buf, buf_size * 8);
    if(s->codec_id != AV_CODEC_ID_MPEG1VIDEO && s->mb_height > 2800/16)
        skip_bits(&s->gb, 3);

    ff_mpeg1_clean_buffers(s);
    s->interlaced_dct = 0;

    s->qscale = get_qscale(s);

    if (s->qscale == 0) {
        av_log(s->avctx, AV_LOG_ERROR, "qscale == 0\n");
        return -1;
    }

    /* extra slice info */
    while (get_bits1(&s->gb) != 0) {
        skip_bits(&s->gb, 8);
    }

    s->mb_x = 0;

    if (mb_y == 0 && s->codec_tag == AV_RL32("SLIF")) {
        skip_bits1(&s->gb);
    } else {
        while (get_bits_left(&s->gb) > 0) {
            int code = get_vlc2(&s->gb, ff_mbincr_vlc.table,
                                MBINCR_VLC_BITS, 2);
            if (code < 0) {
                av_log(s->avctx, AV_LOG_ERROR, "first mb_incr damaged\n");
                return -1;
            }
            if (code >= 33) {
                if (code == 33) {
                    s->mb_x += 33;
                }
                /* otherwise, stuffing, nothing to do */
            } else {
                s->mb_x += code;
                break;
            }
        }
    }

    if (s->mb_x >= (unsigned)s->mb_width) {
        av_log(s->avctx, AV_LOG_ERROR, "initial skip overflow\n");
        return -1;
    }

    if (avctx->hwaccel) {
        const uint8_t *buf_end, *buf_start = *buf - 4; /* include start_code */
        int start_code = -1;
        buf_end = avpriv_find_start_code(buf_start + 2, *buf + buf_size, &start_code);
        if (buf_end < *buf + buf_size)
            buf_end -= 4;
        s->mb_y = mb_y;
        if (avctx->hwaccel->decode_slice(avctx, buf_start, buf_end - buf_start) < 0)
            return DECODE_SLICE_ERROR;
        *buf = buf_end;
        return DECODE_SLICE_OK;
    }

    s->resync_mb_x = s->mb_x;
    s->resync_mb_y = s->mb_y = mb_y;
    s->mb_skip_run = 0;
    ff_init_block_index(s);

    if (s->mb_y == 0 && s->mb_x == 0 && (s->first_field || s->picture_structure == PICT_FRAME)) {
        if (s->avctx->debug & FF_DEBUG_PICT_INFO) {
             av_log(s->avctx, AV_LOG_DEBUG, "qp:%d fc:%2d%2d%2d%2d %s %s %s %s %s dc:%d pstruct:%d fdct:%d cmv:%d qtype:%d ivlc:%d rff:%d %s\n",
                    s->qscale, s->mpeg_f_code[0][0], s->mpeg_f_code[0][1], s->mpeg_f_code[1][0], s->mpeg_f_code[1][1],
                    s->pict_type == AV_PICTURE_TYPE_I ? "I" : (s->pict_type == AV_PICTURE_TYPE_P ? "P" : (s->pict_type == AV_PICTURE_TYPE_B ? "B" : "S")),
                    s->progressive_sequence ? "ps" :"", s->progressive_frame ? "pf" : "", s->alternate_scan ? "alt" :"", s->top_field_first ? "top" :"",
                    s->intra_dc_precision, s->picture_structure, s->frame_pred_frame_dct, s->concealment_motion_vectors,
                    s->q_scale_type, s->intra_vlc_format, s->repeat_first_field, s->chroma_420_type ? "420" :"");
        }
    }

    for (;;) {
        // If 1, we memcpy blocks in xvmcvideo.
        if (CONFIG_MPEG_XVMC_DECODER && s->avctx->xvmc_acceleration > 1)
            ff_xvmc_init_block(s); // set s->block

        if (mpeg_decode_mb(s, s->block) < 0)
            return -1;

        if (s->current_picture.motion_val[0] && !s->encoding) { // note motion_val is normally NULL unless we want to extract the MVs
            const int wrap = s->b8_stride;
            int xy         = s->mb_x * 2 + s->mb_y * 2 * wrap;
            int b8_xy      = 4 * (s->mb_x + s->mb_y * s->mb_stride);
            int motion_x, motion_y, dir, i;

            for (i = 0; i < 2; i++) {
                for (dir = 0; dir < 2; dir++) {
                    if (s->mb_intra || (dir == 1 && s->pict_type != AV_PICTURE_TYPE_B)) {
                        motion_x = motion_y = 0;
                    } else if (s->mv_type == MV_TYPE_16X16 || (s->mv_type == MV_TYPE_FIELD && field_pic)) {
                        motion_x = s->mv[dir][0][0];
                        motion_y = s->mv[dir][0][1];
                    } else /*if ((s->mv_type == MV_TYPE_FIELD) || (s->mv_type == MV_TYPE_16X8))*/ {
                        motion_x = s->mv[dir][i][0];
                        motion_y = s->mv[dir][i][1];
                    }

                    s->current_picture.motion_val[dir][xy    ][0] = motion_x;
                    s->current_picture.motion_val[dir][xy    ][1] = motion_y;
                    s->current_picture.motion_val[dir][xy + 1][0] = motion_x;
                    s->current_picture.motion_val[dir][xy + 1][1] = motion_y;
                    s->current_picture.ref_index [dir][b8_xy    ] =
                    s->current_picture.ref_index [dir][b8_xy + 1] = s->field_select[dir][i];
                    av_assert2(s->field_select[dir][i] == 0 || s->field_select[dir][i] == 1);
                }
                xy += wrap;
                b8_xy +=2;
            }
        }

        s->dest[0] += 16 >> lowres;
        s->dest[1] +=(16 >> lowres) >> s->chroma_x_shift;
        s->dest[2] +=(16 >> lowres) >> s->chroma_x_shift;

        ff_MPV_decode_mb(s, s->block);

        if (++s->mb_x >= s->mb_width) {
            const int mb_size = 16 >> s->avctx->lowres;

            ff_mpeg_draw_horiz_band(s, mb_size*(s->mb_y >> field_pic), mb_size);
            ff_MPV_report_decode_progress(s);

            s->mb_x = 0;
            s->mb_y += 1 << field_pic;

            if (s->mb_y >= s->mb_height) {
                int left   = get_bits_left(&s->gb);
                int is_d10 = s->chroma_format == 2 && s->pict_type == AV_PICTURE_TYPE_I && avctx->profile == 0 && avctx->level == 5
                             && s->intra_dc_precision == 2 && s->q_scale_type == 1 && s->alternate_scan == 0
                             && s->progressive_frame == 0 /* vbv_delay == 0xBBB || 0xE10*/;

                if (left >= 32 && !is_d10) {
                    GetBitContext gb = s->gb;
                    align_get_bits(&gb);
                    if (show_bits(&gb, 24) == 0x060E2B) {
                        av_log(avctx, AV_LOG_DEBUG, "Invalid MXF data found in video stream\n");
                        is_d10 = 1;
                    }
                }

                if (left < 0 || (left && show_bits(&s->gb, FFMIN(left, 23)) && !is_d10)
                    || ((avctx->err_recognition & (AV_EF_BITSTREAM | AV_EF_AGGRESSIVE)) && left > 8)) {
                    av_log(avctx, AV_LOG_ERROR, "end mismatch left=%d %0X\n", left, show_bits(&s->gb, FFMIN(left, 23)));
                    return -1;
                } else
                    goto eos;
            }

            ff_init_block_index(s);
        }

        /* skip mb handling */
        if (s->mb_skip_run == -1) {
            /* read increment again */
            s->mb_skip_run = 0;
            for (;;) {
                int code = get_vlc2(&s->gb, ff_mbincr_vlc.table,
                                    MBINCR_VLC_BITS, 2);
                if (code < 0) {
                    av_log(s->avctx, AV_LOG_ERROR, "mb incr damaged\n");
                    return -1;
                }
                if (code >= 33) {
                    if (code == 33) {
                        s->mb_skip_run += 33;
                    } else if (code == 35) {
                        if (s->mb_skip_run != 0 || show_bits(&s->gb, 15) != 0) {
                            av_log(s->avctx, AV_LOG_ERROR, "slice mismatch\n");
                            return -1;
                        }
                        goto eos; /* end of slice */
                    }
                    /* otherwise, stuffing, nothing to do */
                } else {
                    s->mb_skip_run += code;
                    break;
                }
            }
            if (s->mb_skip_run) {
                int i;
                if (s->pict_type == AV_PICTURE_TYPE_I) {
                    av_log(s->avctx, AV_LOG_ERROR, "skipped MB in I frame at %d %d\n", s->mb_x, s->mb_y);
                    return -1;
                }

                /* skip mb */
                s->mb_intra = 0;
                for (i = 0; i < 12; i++)
                    s->block_last_index[i] = -1;
                if (s->picture_structure == PICT_FRAME)
                    s->mv_type = MV_TYPE_16X16;
                else
                    s->mv_type = MV_TYPE_FIELD;
                if (s->pict_type == AV_PICTURE_TYPE_P) {
                    /* if P type, zero motion vector is implied */
                    s->mv_dir             = MV_DIR_FORWARD;
                    s->mv[0][0][0]        = s->mv[0][0][1]      = 0;
                    s->last_mv[0][0][0]   = s->last_mv[0][0][1] = 0;
                    s->last_mv[0][1][0]   = s->last_mv[0][1][1] = 0;
                    s->field_select[0][0] = (s->picture_structure - 1) & 1;
                } else {
                    /* if B type, reuse previous vectors and directions */
                    s->mv[0][0][0] = s->last_mv[0][0][0];
                    s->mv[0][0][1] = s->last_mv[0][0][1];
                    s->mv[1][0][0] = s->last_mv[1][0][0];
                    s->mv[1][0][1] = s->last_mv[1][0][1];
                }
            }
        }
    }
eos: // end of slice
    *buf += (get_bits_count(&s->gb)-1)/8;
    av_dlog(s, "y %d %d %d %d\n", s->resync_mb_x, s->resync_mb_y, s->mb_x, s->mb_y);
    return 0;
}

static int slice_decode_thread(AVCodecContext *c, void *arg)
{
    MpegEncContext *s   = *(void**)arg;
    const uint8_t *buf  = s->gb.buffer;
    int mb_y            = s->start_mb_y;
    const int field_pic = s->picture_structure != PICT_FRAME;

    s->er.error_count = (3 * (s->end_mb_y - s->start_mb_y) * s->mb_width) >> field_pic;

    for (;;) {
        uint32_t start_code;
        int ret;

        ret = mpeg_decode_slice(s, mb_y, &buf, s->gb.buffer_end - buf);
        emms_c();
        av_dlog(c, "ret:%d resync:%d/%d mb:%d/%d ts:%d/%d ec:%d\n",
                ret, s->resync_mb_x, s->resync_mb_y, s->mb_x, s->mb_y,
                s->start_mb_y, s->end_mb_y, s->er.error_count);
        if (ret < 0) {
            if (c->err_recognition & AV_EF_EXPLODE)
                return ret;
            if (s->resync_mb_x >= 0 && s->resync_mb_y >= 0)
                ff_er_add_slice(&s->er, s->resync_mb_x, s->resync_mb_y, s->mb_x, s->mb_y, ER_AC_ERROR | ER_DC_ERROR | ER_MV_ERROR);
        } else {
            ff_er_add_slice(&s->er, s->resync_mb_x, s->resync_mb_y, s->mb_x-1, s->mb_y, ER_AC_END | ER_DC_END | ER_MV_END);
        }

        if (s->mb_y == s->end_mb_y)
            return 0;

        start_code = -1;
        buf = avpriv_find_start_code(buf, s->gb.buffer_end, &start_code);
        mb_y= start_code - SLICE_MIN_START_CODE;
        if(s->codec_id != AV_CODEC_ID_MPEG1VIDEO && s->mb_height > 2800/16)
            mb_y += (*buf&0xE0)<<2;
        mb_y <<= field_pic;
        if (s->picture_structure == PICT_BOTTOM_FIELD)
            mb_y++;
        if (mb_y < 0 || mb_y >= s->end_mb_y)
            return -1;
    }
}

/**
 * Handle slice ends.
 * @return 1 if it seems to be the last slice
 */
static int slice_end(AVCodecContext *avctx, AVFrame *pict)
{
    Mpeg1Context *s1 = avctx->priv_data;
    MpegEncContext *s = &s1->mpeg_enc_ctx;

    if (!s1->mpeg_enc_ctx_allocated || !s->current_picture_ptr)
        return 0;

    if (s->avctx->hwaccel) {
        if (s->avctx->hwaccel->end_frame(s->avctx) < 0)
            av_log(avctx, AV_LOG_ERROR, "hardware accelerator failed to decode picture\n");
    }

    if (CONFIG_MPEG_XVMC_DECODER && s->avctx->xvmc_acceleration)
        ff_xvmc_field_end(s);

    /* end of slice reached */
    if (/*s->mb_y << field_pic == s->mb_height &&*/ !s->first_field && !s->first_slice) {
        /* end of image */

        ff_er_frame_end(&s->er);

        ff_MPV_frame_end(s);

        if (s->pict_type == AV_PICTURE_TYPE_B || s->low_delay) {
            int ret = av_frame_ref(pict, &s->current_picture_ptr->f);
            if (ret < 0)
                return ret;
            ff_print_debug_info(s, s->current_picture_ptr, pict);
            ff_mpv_export_qp_table(s, pict, s->current_picture_ptr, FF_QSCALE_TYPE_MPEG2);
        } else {
            if (avctx->active_thread_type & FF_THREAD_FRAME)
                s->picture_number++;
            /* latency of 1 frame for I- and P-frames */
            /* XXX: use another variable than picture_number */
            if (s->last_picture_ptr != NULL) {
                int ret = av_frame_ref(pict, &s->last_picture_ptr->f);
                if (ret < 0)
                    return ret;
                ff_print_debug_info(s, s->last_picture_ptr, pict);
                ff_mpv_export_qp_table(s, pict, s->last_picture_ptr, FF_QSCALE_TYPE_MPEG2);
            }
        }

        return 1;
    } else {
        return 0;
    }
}

static int mpeg1_decode_sequence(AVCodecContext *avctx,
                                 const uint8_t *buf, int buf_size)
{
    Mpeg1Context *s1 = avctx->priv_data;
    MpegEncContext *s = &s1->mpeg_enc_ctx;
    int width, height;
    int i, v, j;

    init_get_bits(&s->gb, buf, buf_size*8);

    width  = get_bits(&s->gb, 12);
    height = get_bits(&s->gb, 12);
    if (width == 0 || height == 0) {
        av_log(avctx, AV_LOG_WARNING, "Invalid horizontal or vertical size "
               "value.\n");
        if (avctx->err_recognition & (AV_EF_BITSTREAM | AV_EF_COMPLIANT))
            return AVERROR_INVALIDDATA;
    }
    s->aspect_ratio_info = get_bits(&s->gb, 4);
    if (s->aspect_ratio_info == 0) {
        av_log(avctx, AV_LOG_ERROR, "aspect ratio has forbidden 0 value\n");
        if (avctx->err_recognition & (AV_EF_BITSTREAM | AV_EF_COMPLIANT))
            return -1;
    }
    s->frame_rate_index = get_bits(&s->gb, 4);
    if (s->frame_rate_index == 0 || s->frame_rate_index > 13)
        return -1;
    s->bit_rate = get_bits(&s->gb, 18) * 400;
    if (get_bits1(&s->gb) == 0) /* marker */
        return -1;
    s->width  = width;
    s->height = height;

    s->avctx->rc_buffer_size = get_bits(&s->gb, 10) * 1024 * 16;
    skip_bits(&s->gb, 1);

    /* get matrix */
    if (get_bits1(&s->gb)) {
        load_matrix(s, s->chroma_intra_matrix, s->intra_matrix, 1);
    } else {
        for (i = 0; i < 64; i++) {
            j = s->dsp.idct_permutation[i];
            v = ff_mpeg1_default_intra_matrix[i];
            s->intra_matrix[j]        = v;
            s->chroma_intra_matrix[j] = v;
        }
    }
    if (get_bits1(&s->gb)) {
        load_matrix(s, s->chroma_inter_matrix, s->inter_matrix, 0);
    } else {
        for (i = 0; i < 64; i++) {
            int j = s->dsp.idct_permutation[i];
            v = ff_mpeg1_default_non_intra_matrix[i];
            s->inter_matrix[j]        = v;
            s->chroma_inter_matrix[j] = v;
        }
    }

    if (show_bits(&s->gb, 23) != 0) {
        av_log(s->avctx, AV_LOG_ERROR, "sequence header damaged\n");
        return -1;
    }

    /* we set MPEG-2 parameters so that it emulates MPEG-1 */
    s->progressive_sequence = 1;
    s->progressive_frame    = 1;
    s->picture_structure    = PICT_FRAME;
    s->first_field          = 0;
    s->frame_pred_frame_dct = 1;
    s->chroma_format        = 1;
    s->codec_id             = s->avctx->codec_id = AV_CODEC_ID_MPEG1VIDEO;
    s->out_format           = FMT_MPEG1;
    s->swap_uv              = 0; // AFAIK VCR2 does not have SEQ_HEADER
    if (s->flags & CODEC_FLAG_LOW_DELAY)
        s->low_delay = 1;

    if (s->avctx->debug & FF_DEBUG_PICT_INFO)
        av_log(s->avctx, AV_LOG_DEBUG, "vbv buffer: %d, bitrate:%d\n",
               s->avctx->rc_buffer_size, s->bit_rate);

    return 0;
}

static int vcr2_init_sequence(AVCodecContext *avctx)
{
    Mpeg1Context *s1 = avctx->priv_data;
    MpegEncContext *s = &s1->mpeg_enc_ctx;
    int i, v;

    /* start new MPEG-1 context decoding */
    s->out_format = FMT_MPEG1;
    if (s1->mpeg_enc_ctx_allocated) {
        ff_MPV_common_end(s);
    }
    s->width  = avctx->coded_width;
    s->height = avctx->coded_height;
    avctx->has_b_frames = 0; // true?
    s->low_delay = 1;

    avctx->pix_fmt = mpeg_get_pixelformat(avctx);
    setup_hwaccel_for_pixfmt(avctx);

    if (ff_MPV_common_init(s) < 0)
        return -1;
    s1->mpeg_enc_ctx_allocated = 1;

    for (i = 0; i < 64; i++) {
        int j = s->dsp.idct_permutation[i];
        v = ff_mpeg1_default_intra_matrix[i];
        s->intra_matrix[j]        = v;
        s->chroma_intra_matrix[j] = v;

        v = ff_mpeg1_default_non_intra_matrix[i];
        s->inter_matrix[j]        = v;
        s->chroma_inter_matrix[j] = v;
    }

    s->progressive_sequence  = 1;
    s->progressive_frame     = 1;
    s->picture_structure     = PICT_FRAME;
    s->first_field           = 0;
    s->frame_pred_frame_dct  = 1;
    s->chroma_format         = 1;
    if (s->codec_tag == AV_RL32("BW10")) {
        s->codec_id              = s->avctx->codec_id = AV_CODEC_ID_MPEG1VIDEO;
    } else {
        exchange_uv(s); // common init reset pblocks, so we swap them here
        s->swap_uv = 1; // in case of xvmc we need to swap uv for each MB
        s->codec_id              = s->avctx->codec_id = AV_CODEC_ID_MPEG2VIDEO;
    }
    s1->save_width           = s->width;
    s1->save_height          = s->height;
    s1->save_progressive_seq = s->progressive_sequence;
    return 0;
}


static void mpeg_decode_user_data(AVCodecContext *avctx,
                                  const uint8_t *p, int buf_size)
{
    Mpeg1Context *s = avctx->priv_data;
    const uint8_t *buf_end = p + buf_size;

    if(buf_size > 29){
        int i;
        for(i=0; i<20; i++)
            if(!memcmp(p+i, "\0TMPGEXS\0", 9)){
                s->tmpgexs= 1;
            }

/*        for(i=0; !(!p[i-2] && !p[i-1] && p[i]==1) && i<buf_size; i++){
            av_log(avctx, AV_LOG_ERROR, "%c", p[i]);
        }
            av_log(avctx, AV_LOG_ERROR, "\n");*/
    }

    /* we parse the DTG active format information */
    if (buf_end - p >= 5 &&
        p[0] == 'D' && p[1] == 'T' && p[2] == 'G' && p[3] == '1') {
        int flags = p[4];
        p += 5;
        if (flags & 0x80) {
            /* skip event id */
            p += 2;
        }
        if (flags & 0x40) {
            if (buf_end - p < 1)
                return;
            avctx->dtg_active_format = p[0] & 0x0f;
        }
    }
}

static void mpeg_decode_gop(AVCodecContext *avctx,
                            const uint8_t *buf, int buf_size)
{
    Mpeg1Context *s1  = avctx->priv_data;
    MpegEncContext *s = &s1->mpeg_enc_ctx;
    int broken_link;
    int64_t tc;

    init_get_bits(&s->gb, buf, buf_size*8);

    tc = avctx->timecode_frame_start = get_bits(&s->gb, 25);

    s->closed_gop = get_bits1(&s->gb);
    /*broken_link indicate that after editing the
      reference frames of the first B-Frames after GOP I-Frame
      are missing (open gop)*/
    broken_link = get_bits1(&s->gb);

    if (s->avctx->debug & FF_DEBUG_PICT_INFO) {
        char tcbuf[AV_TIMECODE_STR_SIZE];
        av_timecode_make_mpeg_tc_string(tcbuf, tc);
        av_log(s->avctx, AV_LOG_DEBUG,
               "GOP (%s) closed_gop=%d broken_link=%d\n",
               tcbuf, s->closed_gop, broken_link);
    }
}

static int decode_chunks(AVCodecContext *avctx,
                         AVFrame *picture, int *got_output,
                         const uint8_t *buf, int buf_size)
{
    Mpeg1Context *s = avctx->priv_data;
    MpegEncContext *s2 = &s->mpeg_enc_ctx;
    const uint8_t *buf_ptr = buf;
    const uint8_t *buf_end = buf + buf_size;
    int ret, input_size;
<<<<<<< HEAD
    int last_code = 0;
    int picture_start_code_seen = 0;
=======
    int last_code = 0, skip_frame = 0;
>>>>>>> 9f30fb5a

    for (;;) {
        /* find next start code */
        uint32_t start_code = -1;
        buf_ptr = avpriv_find_start_code(buf_ptr, buf_end, &start_code);
        if (start_code > 0x1ff) {
            if (!skip_frame) {
                if (HAVE_THREADS && (avctx->active_thread_type & FF_THREAD_SLICE)) {
                    int i;
                    av_assert0(avctx->thread_count > 1);

                    avctx->execute(avctx, slice_decode_thread,  &s2->thread_context[0], NULL, s->slice_count, sizeof(void*));
                    for (i = 0; i < s->slice_count; i++)
                        s2->er.error_count += s2->thread_context[i]->er.error_count;
                }

                if ((CONFIG_MPEG_VDPAU_DECODER || CONFIG_MPEG1_VDPAU_DECODER)
                    && uses_vdpau(avctx))
                    ff_vdpau_mpeg_picture_complete(s2, buf, buf_size, s->slice_count);

                ret = slice_end(avctx, picture);
                if (ret < 0)
                    return ret;
                else if (ret) {
                    if (s2->last_picture_ptr || s2->low_delay) //FIXME merge with the stuff in mpeg_decode_slice
                        *got_output = 1;
                }
            }
            s2->pict_type = 0;
            return FFMAX(0, buf_ptr - buf - s2->parse_context.last_index);
        }

        input_size = buf_end - buf_ptr;

        if (avctx->debug & FF_DEBUG_STARTCODE) {
            av_log(avctx, AV_LOG_DEBUG, "%3X at %td left %d\n", start_code, buf_ptr-buf, input_size);
        }

        /* prepare data for next start code */
        switch (start_code) {
        case SEQ_START_CODE:
            if (last_code == 0) {
                mpeg1_decode_sequence(avctx, buf_ptr, input_size);
                if(buf != avctx->extradata)
                    s->sync=1;
            } else {
                av_log(avctx, AV_LOG_ERROR, "ignoring SEQ_START_CODE after %X\n", last_code);
                if (avctx->err_recognition & AV_EF_EXPLODE)
                    return AVERROR_INVALIDDATA;
            }
            break;

        case PICTURE_START_CODE:
            if (picture_start_code_seen && s2->picture_structure == PICT_FRAME) {
               /* If it's a frame picture, there can't be more than one picture header.
                  Yet, it does happen and we need to handle it. */
               av_log(avctx, AV_LOG_WARNING, "ignoring extra picture following a frame-picture\n");
               break;
            }
            picture_start_code_seen = 1;

            if (s2->width <= 0 || s2->height <= 0) {
                av_log(avctx, AV_LOG_ERROR, "Invalid frame dimensions %dx%d.\n",
                       s2->width, s2->height);
                return AVERROR_INVALIDDATA;
            }

            if(s->tmpgexs){
                s2->intra_dc_precision= 3;
                s2->intra_matrix[0]= 1;
            }
            if (HAVE_THREADS && (avctx->active_thread_type & FF_THREAD_SLICE) && s->slice_count) {
                int i;

                avctx->execute(avctx, slice_decode_thread,
                               s2->thread_context, NULL,
                               s->slice_count, sizeof(void*));
                for (i = 0; i < s->slice_count; i++)
                    s2->er.error_count += s2->thread_context[i]->er.error_count;
                s->slice_count = 0;
            }
            if (last_code == 0 || last_code == SLICE_MIN_START_CODE) {
                ret = mpeg_decode_postinit(avctx);
                if (ret < 0) {
                    av_log(avctx, AV_LOG_ERROR, "mpeg_decode_postinit() failure\n");
                    return ret;
                }

                /* we have a complete image: we try to decompress it */
                if (mpeg1_decode_picture(avctx, buf_ptr, input_size) < 0)
                    s2->pict_type = 0;
                s2->first_slice = 1;
                last_code = PICTURE_START_CODE;
            } else {
                av_log(avctx, AV_LOG_ERROR, "ignoring pic after %X\n", last_code);
                if (avctx->err_recognition & AV_EF_EXPLODE)
                    return AVERROR_INVALIDDATA;
            }
            break;
        case EXT_START_CODE:
            init_get_bits(&s2->gb, buf_ptr, input_size*8);

            switch (get_bits(&s2->gb, 4)) {
            case 0x1:
                if (last_code == 0) {
                mpeg_decode_sequence_extension(s);
                } else {
                    av_log(avctx, AV_LOG_ERROR, "ignoring seq ext after %X\n", last_code);
                    if (avctx->err_recognition & AV_EF_EXPLODE)
                        return AVERROR_INVALIDDATA;
                }
                break;
            case 0x2:
                mpeg_decode_sequence_display_extension(s);
                break;
            case 0x3:
                mpeg_decode_quant_matrix_extension(s2);
                break;
            case 0x7:
                mpeg_decode_picture_display_extension(s);
                break;
            case 0x8:
                if (last_code == PICTURE_START_CODE) {
                    mpeg_decode_picture_coding_extension(s);
                } else {
                    av_log(avctx, AV_LOG_ERROR, "ignoring pic cod ext after %X\n", last_code);
                    if (avctx->err_recognition & AV_EF_EXPLODE)
                        return AVERROR_INVALIDDATA;
                }
                break;
            }
            break;
        case USER_START_CODE:
            mpeg_decode_user_data(avctx, buf_ptr, input_size);
            break;
        case GOP_START_CODE:
            if (last_code == 0) {
                s2->first_field=0;
                mpeg_decode_gop(avctx, buf_ptr, input_size);
                s->sync=1;
            } else {
                av_log(avctx, AV_LOG_ERROR, "ignoring GOP_START_CODE after %X\n", last_code);
                if (avctx->err_recognition & AV_EF_EXPLODE)
                    return AVERROR_INVALIDDATA;
            }
            break;
        default:
            if (start_code >= SLICE_MIN_START_CODE &&
                start_code <= SLICE_MAX_START_CODE && last_code == PICTURE_START_CODE) {

                if (s2->progressive_sequence && !s2->progressive_frame) {
                    s2->progressive_frame = 1;
                    av_log(s2->avctx, AV_LOG_ERROR, "interlaced frame in progressive sequence, ignoring\n");
                }

                if (s2->picture_structure == 0 || (s2->progressive_frame && s2->picture_structure != PICT_FRAME)) {
                    av_log(s2->avctx, AV_LOG_ERROR, "picture_structure %d invalid, ignoring\n", s2->picture_structure);
                    s2->picture_structure = PICT_FRAME;
                }

                if (s2->progressive_sequence && !s2->frame_pred_frame_dct) {
                    av_log(s2->avctx, AV_LOG_WARNING, "invalid frame_pred_frame_dct\n");
                }

                if (s2->picture_structure == PICT_FRAME) {
                    s2->first_field = 0;
                    s2->v_edge_pos  = 16 * s2->mb_height;
                } else {
                    s2->first_field ^= 1;
                    s2->v_edge_pos   = 8 * s2->mb_height;
                    memset(s2->mbskip_table, 0, s2->mb_stride * s2->mb_height);
                }
            }
            if (start_code >= SLICE_MIN_START_CODE &&
                start_code <= SLICE_MAX_START_CODE && last_code != 0) {
                const int field_pic = s2->picture_structure != PICT_FRAME;
                int mb_y = start_code - SLICE_MIN_START_CODE;
                last_code = SLICE_MIN_START_CODE;
                if(s2->codec_id != AV_CODEC_ID_MPEG1VIDEO && s2->mb_height > 2800/16)
                    mb_y += (*buf_ptr&0xE0)<<2;

                mb_y <<= field_pic;
                if (s2->picture_structure == PICT_BOTTOM_FIELD)
                    mb_y++;

                if (mb_y >= s2->mb_height) {
                    av_log(s2->avctx, AV_LOG_ERROR, "slice below image (%d >= %d)\n", mb_y, s2->mb_height);
                    return -1;
                }

                if (s2->last_picture_ptr == NULL) {
                /* Skip B-frames if we do not have reference frames and gop is not closed */
                    if (s2->pict_type == AV_PICTURE_TYPE_B) {
<<<<<<< HEAD
                        if (!s2->closed_gop)
=======
                        if (!s->closed_gop) {
                            skip_frame = 1;
>>>>>>> 9f30fb5a
                            break;
                        }
                    }
                }
                if (s2->pict_type == AV_PICTURE_TYPE_I || (s2->flags2 & CODEC_FLAG2_SHOW_ALL))
                    s->sync=1;
                if (s2->next_picture_ptr == NULL) {
                /* Skip P-frames if we do not have a reference frame or we have an invalid header. */
                    if (s2->pict_type == AV_PICTURE_TYPE_P && !s->sync) {
                        skip_frame = 1;
                        break;
                    }
                }
                if ((avctx->skip_frame >= AVDISCARD_NONREF && s2->pict_type == AV_PICTURE_TYPE_B) ||
                    (avctx->skip_frame >= AVDISCARD_NONKEY && s2->pict_type != AV_PICTURE_TYPE_I) ||
                     avctx->skip_frame >= AVDISCARD_ALL) {
                    skip_frame = 1;
                    break;
                }

                if (!s->mpeg_enc_ctx_allocated)
                    break;

                if (s2->codec_id == AV_CODEC_ID_MPEG2VIDEO) {
                    if (mb_y < avctx->skip_top || mb_y >= s2->mb_height - avctx->skip_bottom)
                        break;
                }

                if (!s2->pict_type) {
                    av_log(avctx, AV_LOG_ERROR, "Missing picture start code\n");
                    if (avctx->err_recognition & AV_EF_EXPLODE)
                        return AVERROR_INVALIDDATA;
                    break;
                }

                if (s2->first_slice) {
                    skip_frame = 0;
                    s2->first_slice = 0;
                    if (mpeg_field_start(s2, buf, buf_size) < 0)
                        return -1;
                }
                if (!s2->current_picture_ptr) {
                    av_log(avctx, AV_LOG_ERROR, "current_picture not initialized\n");
                    return AVERROR_INVALIDDATA;
                }

                if (uses_vdpau(avctx)) {
                    s->slice_count++;
                    break;
                }

                if (HAVE_THREADS && (avctx->active_thread_type & FF_THREAD_SLICE)) {
                    int threshold = (s2->mb_height * s->slice_count +
                                     s2->slice_context_count / 2) /
                                    s2->slice_context_count;
                    av_assert0(avctx->thread_count > 1);
                    if (threshold <= mb_y) {
                        MpegEncContext *thread_context = s2->thread_context[s->slice_count];

                        thread_context->start_mb_y = mb_y;
                        thread_context->end_mb_y   = s2->mb_height;
                        if (s->slice_count) {
                            s2->thread_context[s->slice_count-1]->end_mb_y = mb_y;
                            ret = ff_update_duplicate_context(thread_context,
                                                              s2);
                            if (ret < 0)
                                return ret;
                        }
                        init_get_bits(&thread_context->gb, buf_ptr, input_size*8);
                        s->slice_count++;
                    }
                    buf_ptr += 2; // FIXME add minimum number of bytes per slice
                } else {
                    ret = mpeg_decode_slice(s2, mb_y, &buf_ptr, input_size);
                    emms_c();

                    if (ret < 0) {
                        if (avctx->err_recognition & AV_EF_EXPLODE)
                            return ret;
                        if (s2->resync_mb_x >= 0 && s2->resync_mb_y >= 0)
                            ff_er_add_slice(&s2->er, s2->resync_mb_x, s2->resync_mb_y, s2->mb_x, s2->mb_y, ER_AC_ERROR | ER_DC_ERROR | ER_MV_ERROR);
                    } else {
                        ff_er_add_slice(&s2->er, s2->resync_mb_x, s2->resync_mb_y, s2->mb_x-1, s2->mb_y, ER_AC_END | ER_DC_END | ER_MV_END);
                    }
                }
            }
            break;
        }
    }
}

static int mpeg_decode_frame(AVCodecContext *avctx,
                             void *data, int *got_output,
                             AVPacket *avpkt)
{
    const uint8_t *buf = avpkt->data;
    int ret;
    int buf_size = avpkt->size;
    Mpeg1Context *s = avctx->priv_data;
    AVFrame *picture = data;
    MpegEncContext *s2 = &s->mpeg_enc_ctx;
    av_dlog(avctx, "fill_buffer\n");

    if (buf_size == 0 || (buf_size == 4 && AV_RB32(buf) == SEQ_END_CODE)) {
        /* special case for last picture */
        if (s2->low_delay == 0 && s2->next_picture_ptr) {
            int ret = av_frame_ref(picture, &s2->next_picture_ptr->f);
            if (ret < 0)
                return ret;

            s2->next_picture_ptr = NULL;

            *got_output = 1;
        }
        return buf_size;
    }

    if (s2->flags & CODEC_FLAG_TRUNCATED) {
        int next = ff_mpeg1_find_frame_end(&s2->parse_context, buf, buf_size, NULL);

        if (ff_combine_frame(&s2->parse_context, next, (const uint8_t **)&buf, &buf_size) < 0)
            return buf_size;
    }

    s2->codec_tag = avpriv_toupper4(avctx->codec_tag);
    if (s->mpeg_enc_ctx_allocated == 0 && (   s2->codec_tag == AV_RL32("VCR2")
                                           || s2->codec_tag == AV_RL32("BW10")
                                          ))
        vcr2_init_sequence(avctx);

    s->slice_count = 0;

    if (avctx->extradata && !s->extradata_decoded) {
        ret = decode_chunks(avctx, picture, got_output, avctx->extradata, avctx->extradata_size);
        if(*got_output) {
            av_log(avctx, AV_LOG_ERROR, "picture in extradata\n");
            *got_output = 0;
        }
        s->extradata_decoded = 1;
        if (ret < 0 && (avctx->err_recognition & AV_EF_EXPLODE)) {
            s2->current_picture_ptr = NULL;
            return ret;
        }
    }

    ret = decode_chunks(avctx, picture, got_output, buf, buf_size);
    if (ret<0 || *got_output)
        s2->current_picture_ptr = NULL;

    return ret;
}


static void flush(AVCodecContext *avctx)
{
    Mpeg1Context *s = avctx->priv_data;

    s->sync=0;

    ff_mpeg_flush(avctx);
}

static av_cold int mpeg_decode_end(AVCodecContext *avctx)
{
    Mpeg1Context *s = avctx->priv_data;

    if (s->mpeg_enc_ctx_allocated)
        ff_MPV_common_end(&s->mpeg_enc_ctx);
    return 0;
}

static const AVProfile mpeg2_video_profiles[] = {
    { FF_PROFILE_MPEG2_422,          "4:2:2"              },
    { FF_PROFILE_MPEG2_HIGH,         "High"               },
    { FF_PROFILE_MPEG2_SS,           "Spatially Scalable" },
    { FF_PROFILE_MPEG2_SNR_SCALABLE, "SNR Scalable"       },
    { FF_PROFILE_MPEG2_MAIN,         "Main"               },
    { FF_PROFILE_MPEG2_SIMPLE,       "Simple"             },
    { FF_PROFILE_RESERVED,           "Reserved"           },
    { FF_PROFILE_RESERVED,           "Reserved"           },
    { FF_PROFILE_UNKNOWN },
};


AVCodec ff_mpeg1video_decoder = {
    .name                  = "mpeg1video",
    .type                  = AVMEDIA_TYPE_VIDEO,
    .id                    = AV_CODEC_ID_MPEG1VIDEO,
    .priv_data_size        = sizeof(Mpeg1Context),
    .init                  = mpeg_decode_init,
    .close                 = mpeg_decode_end,
    .decode                = mpeg_decode_frame,
    .capabilities          = CODEC_CAP_DRAW_HORIZ_BAND | CODEC_CAP_DR1 |
                             CODEC_CAP_TRUNCATED | CODEC_CAP_DELAY |
                             CODEC_CAP_SLICE_THREADS,
    .flush                 = flush,
    .max_lowres            = 3,
    .long_name             = NULL_IF_CONFIG_SMALL("MPEG-1 video"),
    .update_thread_context = ONLY_IF_THREADS_ENABLED(mpeg_decode_update_thread_context)
};

AVCodec ff_mpeg2video_decoder = {
    .name           = "mpeg2video",
    .type           = AVMEDIA_TYPE_VIDEO,
    .id             = AV_CODEC_ID_MPEG2VIDEO,
    .priv_data_size = sizeof(Mpeg1Context),
    .init           = mpeg_decode_init,
    .close          = mpeg_decode_end,
    .decode         = mpeg_decode_frame,
    .capabilities   = CODEC_CAP_DRAW_HORIZ_BAND | CODEC_CAP_DR1 |
                      CODEC_CAP_TRUNCATED | CODEC_CAP_DELAY |
                      CODEC_CAP_SLICE_THREADS,
    .flush          = flush,
    .max_lowres     = 3,
    .long_name      = NULL_IF_CONFIG_SMALL("MPEG-2 video"),
    .profiles       = NULL_IF_CONFIG_SMALL(mpeg2_video_profiles),
};

//legacy decoder
AVCodec ff_mpegvideo_decoder = {
    .name           = "mpegvideo",
    .type           = AVMEDIA_TYPE_VIDEO,
    .id             = AV_CODEC_ID_MPEG2VIDEO,
    .priv_data_size = sizeof(Mpeg1Context),
    .init           = mpeg_decode_init,
    .close          = mpeg_decode_end,
    .decode         = mpeg_decode_frame,
    .capabilities   = CODEC_CAP_DRAW_HORIZ_BAND | CODEC_CAP_DR1 | CODEC_CAP_TRUNCATED | CODEC_CAP_DELAY | CODEC_CAP_SLICE_THREADS,
    .flush          = flush,
    .max_lowres     = 3,
    .long_name      = NULL_IF_CONFIG_SMALL("MPEG-1 video"),
};

#if CONFIG_MPEG_XVMC_DECODER
static av_cold int mpeg_mc_decode_init(AVCodecContext *avctx)
{
    if (avctx->active_thread_type & FF_THREAD_SLICE)
        return -1;
    if (!(avctx->slice_flags & SLICE_FLAG_CODED_ORDER))
        return -1;
    if (!(avctx->slice_flags & SLICE_FLAG_ALLOW_FIELD)) {
        av_dlog(avctx, "mpeg12.c: XvMC decoder will work better if SLICE_FLAG_ALLOW_FIELD is set\n");
    }
    mpeg_decode_init(avctx);

    avctx->pix_fmt           = AV_PIX_FMT_XVMC_MPEG2_IDCT;
    avctx->xvmc_acceleration = 2; // 2 - the blocks are packed!

    return 0;
}

AVCodec ff_mpeg_xvmc_decoder = {
    .name           = "mpegvideo_xvmc",
    .type           = AVMEDIA_TYPE_VIDEO,
    .id             = AV_CODEC_ID_MPEG2VIDEO_XVMC,
    .priv_data_size = sizeof(Mpeg1Context),
    .init           = mpeg_mc_decode_init,
    .close          = mpeg_decode_end,
    .decode         = mpeg_decode_frame,
    .capabilities   = CODEC_CAP_DRAW_HORIZ_BAND | CODEC_CAP_DR1 |
                      CODEC_CAP_TRUNCATED| CODEC_CAP_HWACCEL | CODEC_CAP_DELAY,
    .flush          = flush,
    .long_name      = NULL_IF_CONFIG_SMALL("MPEG-1/2 video XvMC (X-Video Motion Compensation)"),
};

#endif

#if CONFIG_MPEG_VDPAU_DECODER
AVCodec ff_mpeg_vdpau_decoder = {
    .name           = "mpegvideo_vdpau",
    .type           = AVMEDIA_TYPE_VIDEO,
    .id             = AV_CODEC_ID_MPEG2VIDEO,
    .priv_data_size = sizeof(Mpeg1Context),
    .init           = mpeg_decode_init,
    .close          = mpeg_decode_end,
    .decode         = mpeg_decode_frame,
    .capabilities   = CODEC_CAP_DR1 | CODEC_CAP_TRUNCATED |
                      CODEC_CAP_HWACCEL_VDPAU | CODEC_CAP_DELAY,
    .flush          = flush,
    .long_name      = NULL_IF_CONFIG_SMALL("MPEG-1/2 video (VDPAU acceleration)"),
};
#endif

#if CONFIG_MPEG1_VDPAU_DECODER
AVCodec ff_mpeg1_vdpau_decoder = {
    .name           = "mpeg1video_vdpau",
    .type           = AVMEDIA_TYPE_VIDEO,
    .id             = AV_CODEC_ID_MPEG1VIDEO,
    .priv_data_size = sizeof(Mpeg1Context),
    .init           = mpeg_decode_init,
    .close          = mpeg_decode_end,
    .decode         = mpeg_decode_frame,
    .capabilities   = CODEC_CAP_DR1 | CODEC_CAP_TRUNCATED |
                      CODEC_CAP_HWACCEL_VDPAU | CODEC_CAP_DELAY,
    .flush          = flush,
    .long_name      = NULL_IF_CONFIG_SMALL("MPEG-1 video (VDPAU acceleration)"),
};
#endif<|MERGE_RESOLUTION|>--- conflicted
+++ resolved
@@ -2121,12 +2121,8 @@
     const uint8_t *buf_ptr = buf;
     const uint8_t *buf_end = buf + buf_size;
     int ret, input_size;
-<<<<<<< HEAD
-    int last_code = 0;
+    int last_code = 0, skip_frame = 0;
     int picture_start_code_seen = 0;
-=======
-    int last_code = 0, skip_frame = 0;
->>>>>>> 9f30fb5a
 
     for (;;) {
         /* find next start code */
@@ -2320,12 +2316,8 @@
                 if (s2->last_picture_ptr == NULL) {
                 /* Skip B-frames if we do not have reference frames and gop is not closed */
                     if (s2->pict_type == AV_PICTURE_TYPE_B) {
-<<<<<<< HEAD
-                        if (!s2->closed_gop)
-=======
-                        if (!s->closed_gop) {
+                        if (!s2->closed_gop) {
                             skip_frame = 1;
->>>>>>> 9f30fb5a
                             break;
                         }
                     }
